// !$*UTF8*$!
{
	archiveVersion = 1;
	classes = {
	};
	objectVersion = 46;
	objects = {

/* Begin PBXBuildFile section */
		4B10480D216F157000300C61 /* ImageDataProcessor.swift in Sources */ = {isa = PBXBuildFile; fileRef = 4B10480C216F157000300C61 /* ImageDataProcessor.swift */; };
		4B24D1762314CDDA00497D39 /* Delegate.swift in Sources */ = {isa = PBXBuildFile; fileRef = 4B24D1752314CDDA00497D39 /* Delegate.swift */; };
		4B46CC5F217449C600D90C4A /* MemoryStorage.swift in Sources */ = {isa = PBXBuildFile; fileRef = 4B46CC5E217449C600D90C4A /* MemoryStorage.swift */; };
		4B46CC64217449E000D90C4A /* Storage.swift in Sources */ = {isa = PBXBuildFile; fileRef = 4B46CC63217449E000D90C4A /* Storage.swift */; };
		4B46CC6921744AC500D90C4A /* DiskStorage.swift in Sources */ = {isa = PBXBuildFile; fileRef = 4B46CC6821744AC500D90C4A /* DiskStorage.swift */; };
		4B8351C8217066580081EED8 /* StubHelpers.swift in Sources */ = {isa = PBXBuildFile; fileRef = 4B8351C7217066580081EED8 /* StubHelpers.swift */; };
		4B8351CC217084660081EED8 /* Runtime.swift in Sources */ = {isa = PBXBuildFile; fileRef = 4B8351CB217084660081EED8 /* Runtime.swift */; };
		4B8E2917216F3F7F0095FAD1 /* ImageDownloaderDelegate.swift in Sources */ = {isa = PBXBuildFile; fileRef = 4B8E2916216F3F7F0095FAD1 /* ImageDownloaderDelegate.swift */; };
		4B8E291C216F40AA0095FAD1 /* AuthenticationChallengeResponsable.swift in Sources */ = {isa = PBXBuildFile; fileRef = 4B8E291B216F40AA0095FAD1 /* AuthenticationChallengeResponsable.swift */; };
		4BA3BF1E228BCDD100909201 /* DataReceivingSideEffectTests.swift in Sources */ = {isa = PBXBuildFile; fileRef = 4BA3BF1D228BCDD100909201 /* DataReceivingSideEffectTests.swift */; };
		4BCFF7A621990DB70055AAC4 /* MemoryStorageTests.swift in Sources */ = {isa = PBXBuildFile; fileRef = 4BCFF7A521990DB60055AAC4 /* MemoryStorageTests.swift */; };
		4BCFF7AA219932390055AAC4 /* DiskStorageTests.swift in Sources */ = {isa = PBXBuildFile; fileRef = 4BCFF7A9219932390055AAC4 /* DiskStorageTests.swift */; };
		4BD821622189FC0C0084CC21 /* SessionDelegate.swift in Sources */ = {isa = PBXBuildFile; fileRef = 4BD821612189FC0C0084CC21 /* SessionDelegate.swift */; };
		4BD821672189FD330084CC21 /* SessionDataTask.swift in Sources */ = {isa = PBXBuildFile; fileRef = 4BD821662189FD330084CC21 /* SessionDataTask.swift */; };
<<<<<<< HEAD
		4BE688F722FD513100B11168 /* NSButton+Kingfisher.swift in Sources */ = {isa = PBXBuildFile; fileRef = D12AB6AD215D2BB50013BA68 /* NSButton+Kingfisher.swift */; };
		4BE688F822FD513700B11168 /* WKInterfaceImage+Kingfisher.swift in Sources */ = {isa = PBXBuildFile; fileRef = D12AB6AF215D2BB50013BA68 /* WKInterfaceImage+Kingfisher.swift */; };
=======
		4BD821682189FD330084CC21 /* SessionDataTask.swift in Sources */ = {isa = PBXBuildFile; fileRef = 4BD821662189FD330084CC21 /* SessionDataTask.swift */; };
		4BD821692189FD330084CC21 /* SessionDataTask.swift in Sources */ = {isa = PBXBuildFile; fileRef = 4BD821662189FD330084CC21 /* SessionDataTask.swift */; };
		4BD8216A2189FD330084CC21 /* SessionDataTask.swift in Sources */ = {isa = PBXBuildFile; fileRef = 4BD821662189FD330084CC21 /* SessionDataTask.swift */; };
		AE1D6776DC6183B84B561961 /* libPods-KingfisherTests-tvOS.a in Frameworks */ = {isa = PBXBuildFile; fileRef = 124FABC032484C46AC221D0C /* libPods-KingfisherTests-tvOS.a */; };
		B567067922E5C75E008A8979 /* NSTextAttachment+Kingfisher.swift in Sources */ = {isa = PBXBuildFile; fileRef = B567067822E5C75E008A8979 /* NSTextAttachment+Kingfisher.swift */; };
		B567067A22E5C75E008A8979 /* NSTextAttachment+Kingfisher.swift in Sources */ = {isa = PBXBuildFile; fileRef = B567067822E5C75E008A8979 /* NSTextAttachment+Kingfisher.swift */; };
		B567067C22E5C96E008A8979 /* NSTextAttachment+Kingfisher.swift in Sources */ = {isa = PBXBuildFile; fileRef = B567067822E5C75E008A8979 /* NSTextAttachment+Kingfisher.swift */; };
>>>>>>> 02971d78
		C9286407228584EB00257182 /* ImageProgressive.swift in Sources */ = {isa = PBXBuildFile; fileRef = C9286406228584EB00257182 /* ImageProgressive.swift */; };
		D11D9B72245FA6F700C5A0AE /* RetryStrategy.swift in Sources */ = {isa = PBXBuildFile; fileRef = D11D9B71245FA6F700C5A0AE /* RetryStrategy.swift */; };
		D12AB6C0215D2BB50013BA68 /* RequestModifier.swift in Sources */ = {isa = PBXBuildFile; fileRef = D12AB69D215D2BB50013BA68 /* RequestModifier.swift */; };
		D12AB6C4215D2BB50013BA68 /* Resource.swift in Sources */ = {isa = PBXBuildFile; fileRef = D12AB69E215D2BB50013BA68 /* Resource.swift */; };
		D12AB6C8215D2BB50013BA68 /* ImageDownloader.swift in Sources */ = {isa = PBXBuildFile; fileRef = D12AB69F215D2BB50013BA68 /* ImageDownloader.swift */; };
		D12AB6CC215D2BB50013BA68 /* ImageModifier.swift in Sources */ = {isa = PBXBuildFile; fileRef = D12AB6A0215D2BB50013BA68 /* ImageModifier.swift */; };
		D12AB6D0215D2BB50013BA68 /* ImagePrefetcher.swift in Sources */ = {isa = PBXBuildFile; fileRef = D12AB6A1215D2BB50013BA68 /* ImagePrefetcher.swift */; };
		D12AB6D4215D2BB50013BA68 /* Image.swift in Sources */ = {isa = PBXBuildFile; fileRef = D12AB6A3215D2BB50013BA68 /* Image.swift */; };
		D12AB6D8215D2BB50013BA68 /* ImageTransition.swift in Sources */ = {isa = PBXBuildFile; fileRef = D12AB6A4215D2BB50013BA68 /* ImageTransition.swift */; };
		D12AB6DC215D2BB50013BA68 /* ImageProcessor.swift in Sources */ = {isa = PBXBuildFile; fileRef = D12AB6A5215D2BB50013BA68 /* ImageProcessor.swift */; };
		D12AB6E0215D2BB50013BA68 /* Filter.swift in Sources */ = {isa = PBXBuildFile; fileRef = D12AB6A6215D2BB50013BA68 /* Filter.swift */; };
		D12AB6E4215D2BB50013BA68 /* Placeholder.swift in Sources */ = {isa = PBXBuildFile; fileRef = D12AB6A7215D2BB50013BA68 /* Placeholder.swift */; };
		D12AB6E8215D2BB50013BA68 /* GIFAnimatedImage.swift in Sources */ = {isa = PBXBuildFile; fileRef = D12AB6A8215D2BB50013BA68 /* GIFAnimatedImage.swift */; };
		D12AB6F0215D2BB50013BA68 /* Kingfisher.h in Headers */ = {isa = PBXBuildFile; fileRef = D12AB6AA215D2BB50013BA68 /* Kingfisher.h */; settings = {ATTRIBUTES = (Public, ); }; };
		D12AB6F4215D2BB50013BA68 /* ImageView+Kingfisher.swift in Sources */ = {isa = PBXBuildFile; fileRef = D12AB6AC215D2BB50013BA68 /* ImageView+Kingfisher.swift */; };
		D12AB6FC215D2BB50013BA68 /* UIButton+Kingfisher.swift in Sources */ = {isa = PBXBuildFile; fileRef = D12AB6AE215D2BB50013BA68 /* UIButton+Kingfisher.swift */; };
		D12AB704215D2BB50013BA68 /* Kingfisher.swift in Sources */ = {isa = PBXBuildFile; fileRef = D12AB6B1215D2BB50013BA68 /* Kingfisher.swift */; };
		D12AB708215D2BB50013BA68 /* KingfisherError.swift in Sources */ = {isa = PBXBuildFile; fileRef = D12AB6B2215D2BB50013BA68 /* KingfisherError.swift */; };
		D12AB70C215D2BB50013BA68 /* KingfisherManager.swift in Sources */ = {isa = PBXBuildFile; fileRef = D12AB6B3215D2BB50013BA68 /* KingfisherManager.swift */; };
		D12AB710215D2BB50013BA68 /* KingfisherOptionsInfo.swift in Sources */ = {isa = PBXBuildFile; fileRef = D12AB6B4215D2BB50013BA68 /* KingfisherOptionsInfo.swift */; };
		D12AB714215D2BB50013BA68 /* ImageCache.swift in Sources */ = {isa = PBXBuildFile; fileRef = D12AB6B6215D2BB50013BA68 /* ImageCache.swift */; };
		D12AB718215D2BB50013BA68 /* CacheSerializer.swift in Sources */ = {isa = PBXBuildFile; fileRef = D12AB6B7215D2BB50013BA68 /* CacheSerializer.swift */; };
		D12AB71C215D2BB50013BA68 /* FormatIndicatedCacheSerializer.swift in Sources */ = {isa = PBXBuildFile; fileRef = D12AB6B8215D2BB50013BA68 /* FormatIndicatedCacheSerializer.swift */; };
		D12AB724215D2BB50013BA68 /* Box.swift in Sources */ = {isa = PBXBuildFile; fileRef = D12AB6BB215D2BB50013BA68 /* Box.swift */; };
		D12AB728215D2BB50013BA68 /* String+MD5.swift in Sources */ = {isa = PBXBuildFile; fileRef = D12AB6BC215D2BB50013BA68 /* String+MD5.swift */; };
		D12AB72C215D2BB50013BA68 /* Indicator.swift in Sources */ = {isa = PBXBuildFile; fileRef = D12AB6BE215D2BB50013BA68 /* Indicator.swift */; };
		D12AB730215D2BB50013BA68 /* AnimatedImageView.swift in Sources */ = {isa = PBXBuildFile; fileRef = D12AB6BF215D2BB50013BA68 /* AnimatedImageView.swift */; };
		D12E0C4F1C47F23500AC98AD /* dancing-banana.gif in Resources */ = {isa = PBXBuildFile; fileRef = D12E0C441C47F23500AC98AD /* dancing-banana.gif */; };
		D12E0C501C47F23500AC98AD /* ImageCacheTests.swift in Sources */ = {isa = PBXBuildFile; fileRef = D12E0C451C47F23500AC98AD /* ImageCacheTests.swift */; };
		D12E0C511C47F23500AC98AD /* ImageDownloaderTests.swift in Sources */ = {isa = PBXBuildFile; fileRef = D12E0C461C47F23500AC98AD /* ImageDownloaderTests.swift */; };
		D12E0C521C47F23500AC98AD /* ImageExtensionTests.swift in Sources */ = {isa = PBXBuildFile; fileRef = D12E0C471C47F23500AC98AD /* ImageExtensionTests.swift */; };
		D12E0C531C47F23500AC98AD /* ImageViewExtensionTests.swift in Sources */ = {isa = PBXBuildFile; fileRef = D12E0C481C47F23500AC98AD /* ImageViewExtensionTests.swift */; };
		D12E0C551C47F23500AC98AD /* KingfisherManagerTests.swift in Sources */ = {isa = PBXBuildFile; fileRef = D12E0C4A1C47F23500AC98AD /* KingfisherManagerTests.swift */; };
		D12E0C561C47F23500AC98AD /* KingfisherOptionsInfoTests.swift in Sources */ = {isa = PBXBuildFile; fileRef = D12E0C4B1C47F23500AC98AD /* KingfisherOptionsInfoTests.swift */; };
		D12E0C571C47F23500AC98AD /* KingfisherTestHelper.swift in Sources */ = {isa = PBXBuildFile; fileRef = D12E0C4C1C47F23500AC98AD /* KingfisherTestHelper.swift */; };
		D12E0C581C47F23500AC98AD /* UIButtonExtensionTests.swift in Sources */ = {isa = PBXBuildFile; fileRef = D12E0C4E1C47F23500AC98AD /* UIButtonExtensionTests.swift */; };
		D13646742165A1A100A33652 /* Result.swift in Sources */ = {isa = PBXBuildFile; fileRef = D13646732165A1A100A33652 /* Result.swift */; };
		D16FEA3A23078C63006E67D5 /* LICENSE in Resources */ = {isa = PBXBuildFile; fileRef = D16FE9F623078C63006E67D5 /* LICENSE */; };
		D16FEA3B23078C63006E67D5 /* README.md in Resources */ = {isa = PBXBuildFile; fileRef = D16FE9F723078C63006E67D5 /* README.md */; };
		D16FEA3C23078C63006E67D5 /* LSStubRequest.m in Sources */ = {isa = PBXBuildFile; fileRef = D16FE9FA23078C63006E67D5 /* LSStubRequest.m */; };
		D16FEA3D23078C63006E67D5 /* LSStubResponse.m in Sources */ = {isa = PBXBuildFile; fileRef = D16FE9FB23078C63006E67D5 /* LSStubResponse.m */; };
		D16FEA3E23078C63006E67D5 /* LSNocilla.m in Sources */ = {isa = PBXBuildFile; fileRef = D16FE9FE23078C63006E67D5 /* LSNocilla.m */; };
		D16FEA3F23078C63006E67D5 /* LSHTTPRequestDiff.m in Sources */ = {isa = PBXBuildFile; fileRef = D16FEA0023078C63006E67D5 /* LSHTTPRequestDiff.m */; };
		D16FEA4023078C63006E67D5 /* LSHTTPClientHook.m in Sources */ = {isa = PBXBuildFile; fileRef = D16FEA0423078C63006E67D5 /* LSHTTPClientHook.m */; };
		D16FEA4123078C63006E67D5 /* NSURLRequest+LSHTTPRequest.m in Sources */ = {isa = PBXBuildFile; fileRef = D16FEA0723078C63006E67D5 /* NSURLRequest+LSHTTPRequest.m */; };
		D16FEA4223078C63006E67D5 /* LSNSURLHook.m in Sources */ = {isa = PBXBuildFile; fileRef = D16FEA0C23078C63006E67D5 /* LSNSURLHook.m */; };
		D16FEA4323078C63006E67D5 /* NSURLRequest+DSL.m in Sources */ = {isa = PBXBuildFile; fileRef = D16FEA0D23078C63006E67D5 /* NSURLRequest+DSL.m */; };
		D16FEA4423078C63006E67D5 /* LSHTTPStubURLProtocol.m in Sources */ = {isa = PBXBuildFile; fileRef = D16FEA0E23078C63006E67D5 /* LSHTTPStubURLProtocol.m */; };
		D16FEA4523078C63006E67D5 /* ASIHTTPRequestStub.m in Sources */ = {isa = PBXBuildFile; fileRef = D16FEA1123078C63006E67D5 /* ASIHTTPRequestStub.m */; };
		D16FEA4623078C63006E67D5 /* LSASIHTTPRequestHook.m in Sources */ = {isa = PBXBuildFile; fileRef = D16FEA1323078C63006E67D5 /* LSASIHTTPRequestHook.m */; };
		D16FEA4723078C63006E67D5 /* LSASIHTTPRequestAdapter.m in Sources */ = {isa = PBXBuildFile; fileRef = D16FEA1423078C63006E67D5 /* LSASIHTTPRequestAdapter.m */; };
		D16FEA4823078C63006E67D5 /* LSNSURLSessionHook.m in Sources */ = {isa = PBXBuildFile; fileRef = D16FEA1823078C63006E67D5 /* LSNSURLSessionHook.m */; };
		D16FEA4923078C63006E67D5 /* NSRegularExpression+Matcheable.m in Sources */ = {isa = PBXBuildFile; fileRef = D16FEA2223078C63006E67D5 /* NSRegularExpression+Matcheable.m */; };
		D16FEA4A23078C63006E67D5 /* NSString+Matcheable.m in Sources */ = {isa = PBXBuildFile; fileRef = D16FEA2423078C63006E67D5 /* NSString+Matcheable.m */; };
		D16FEA4B23078C63006E67D5 /* NSData+Matcheable.m in Sources */ = {isa = PBXBuildFile; fileRef = D16FEA2523078C63006E67D5 /* NSData+Matcheable.m */; };
		D16FEA4C23078C63006E67D5 /* LSDataMatcher.m in Sources */ = {isa = PBXBuildFile; fileRef = D16FEA2623078C63006E67D5 /* LSDataMatcher.m */; };
		D16FEA4D23078C63006E67D5 /* LSMatcher.m in Sources */ = {isa = PBXBuildFile; fileRef = D16FEA2723078C63006E67D5 /* LSMatcher.m */; };
		D16FEA4E23078C63006E67D5 /* LSRegexMatcher.m in Sources */ = {isa = PBXBuildFile; fileRef = D16FEA2823078C63006E67D5 /* LSRegexMatcher.m */; };
		D16FEA4F23078C63006E67D5 /* LSStringMatcher.m in Sources */ = {isa = PBXBuildFile; fileRef = D16FEA2A23078C63006E67D5 /* LSStringMatcher.m */; };
		D16FEA5023078C63006E67D5 /* NSString+Nocilla.m in Sources */ = {isa = PBXBuildFile; fileRef = D16FEA3023078C63006E67D5 /* NSString+Nocilla.m */; };
		D16FEA5123078C63006E67D5 /* NSData+Nocilla.m in Sources */ = {isa = PBXBuildFile; fileRef = D16FEA3123078C63006E67D5 /* NSData+Nocilla.m */; };
		D16FEA5223078C63006E67D5 /* LSHTTPRequestDSLRepresentation.m in Sources */ = {isa = PBXBuildFile; fileRef = D16FEA3423078C63006E67D5 /* LSHTTPRequestDSLRepresentation.m */; };
		D16FEA5323078C63006E67D5 /* LSStubResponseDSL.m in Sources */ = {isa = PBXBuildFile; fileRef = D16FEA3623078C63006E67D5 /* LSStubResponseDSL.m */; };
		D16FEA5423078C63006E67D5 /* LSStubRequestDSL.m in Sources */ = {isa = PBXBuildFile; fileRef = D16FEA3723078C63006E67D5 /* LSStubRequestDSL.m */; };
		D16FEA5523079707006E67D5 /* NSButtonExtensionTests.swift in Sources */ = {isa = PBXBuildFile; fileRef = 185218B51CC07F8300BD58DE /* NSButtonExtensionTests.swift */; };
		D1839845216E333E003927D3 /* Delegate.swift in Sources */ = {isa = PBXBuildFile; fileRef = D1839844216E333E003927D3 /* Delegate.swift */; };
		D186696D21834261002B502E /* ImageDrawingTests.swift in Sources */ = {isa = PBXBuildFile; fileRef = D186696C21834261002B502E /* ImageDrawingTests.swift */; };
		D19ADD0C23099E3B00D20B28 /* Kingfisher.framework in Frameworks */ = {isa = PBXBuildFile; fileRef = D1ED2D351AD2D09F00CFC3EB /* Kingfisher.framework */; };
		D1A1CC9A219FAB4B00263AD8 /* Source.swift in Sources */ = {isa = PBXBuildFile; fileRef = D1A1CC99219FAB4B00263AD8 /* Source.swift */; };
		D1A1CC9F21A0F98600263AD8 /* ImageDataProviderTests.swift in Sources */ = {isa = PBXBuildFile; fileRef = D1A1CC9E21A0F98600263AD8 /* ImageDataProviderTests.swift */; };
		D1A37BDE215D34E8009B39B7 /* ImageDrawing.swift in Sources */ = {isa = PBXBuildFile; fileRef = D1A37BDD215D34E8009B39B7 /* ImageDrawing.swift */; };
		D1A37BE3215D359F009B39B7 /* ImageFormat.swift in Sources */ = {isa = PBXBuildFile; fileRef = D1A37BE2215D359F009B39B7 /* ImageFormat.swift */; };
		D1A37BE8215D365A009B39B7 /* ExtensionHelpers.swift in Sources */ = {isa = PBXBuildFile; fileRef = D1A37BE7215D365A009B39B7 /* ExtensionHelpers.swift */; };
		D1A37BED215D375F009B39B7 /* Deprecated.swift in Sources */ = {isa = PBXBuildFile; fileRef = D1A37BEC215D375F009B39B7 /* Deprecated.swift */; };
		D1A37BF2215D3850009B39B7 /* SizeExtensions.swift in Sources */ = {isa = PBXBuildFile; fileRef = D1A37BF1215D3850009B39B7 /* SizeExtensions.swift */; };
		D1BA781D2174D07800C69D7B /* CallbackQueue.swift in Sources */ = {isa = PBXBuildFile; fileRef = D1BA781C2174D07800C69D7B /* CallbackQueue.swift */; };
		D1BFED95222ACC6B009330C8 /* ImageProcessorTests.swift in Sources */ = {isa = PBXBuildFile; fileRef = D1BFED94222ACC6B009330C8 /* ImageProcessorTests.swift */; };
		D1D2C32A1C70A3230018F2F9 /* single-frame.gif in Resources */ = {isa = PBXBuildFile; fileRef = D1D2C3291C70A3230018F2F9 /* single-frame.gif */; };
		D1DC4B411D60996D00DFDFAA /* StringExtensionTests.swift in Sources */ = {isa = PBXBuildFile; fileRef = D1DC4B401D60996D00DFDFAA /* StringExtensionTests.swift */; };
		D1E564412199C21E0057AAE3 /* StorageExpirationTests.swift in Sources */ = {isa = PBXBuildFile; fileRef = D1E564402199C21E0057AAE3 /* StorageExpirationTests.swift */; };
		D1E56445219B16330057AAE3 /* ImageDataProvider.swift in Sources */ = {isa = PBXBuildFile; fileRef = D1E56444219B16330057AAE3 /* ImageDataProvider.swift */; };
		D1ED2D401AD2D09F00CFC3EB /* Kingfisher.framework in Frameworks */ = {isa = PBXBuildFile; fileRef = D1ED2D351AD2D09F00CFC3EB /* Kingfisher.framework */; };
		D1F1F6FF24625EC600910725 /* RetryStrategyTests.swift in Sources */ = {isa = PBXBuildFile; fileRef = D1F1F6FE24625EC600910725 /* RetryStrategyTests.swift */; };
		D1F7606E230974DE000C5269 /* Kingfisher.h in Headers */ = {isa = PBXBuildFile; fileRef = D12AB6AA215D2BB50013BA68 /* Kingfisher.h */; settings = {ATTRIBUTES = (Public, ); }; };
		D1F7607723097533000C5269 /* ImageBinder.swift in Sources */ = {isa = PBXBuildFile; fileRef = D1F7607523097532000C5269 /* ImageBinder.swift */; };
		D1F7607823097533000C5269 /* KFImage.swift in Sources */ = {isa = PBXBuildFile; fileRef = D1F7607623097532000C5269 /* KFImage.swift */; };
		D8FCF6A821C5A0E500F9ABC0 /* RedirectHandler.swift in Sources */ = {isa = PBXBuildFile; fileRef = D8FCF6A721C5A0E500F9ABC0 /* RedirectHandler.swift */; };
		D9638BA61C7DC71F0046523D /* ImagePrefetcherTests.swift in Sources */ = {isa = PBXBuildFile; fileRef = D9638BA41C7DC71F0046523D /* ImagePrefetcherTests.swift */; };
		F72CE9CE1FCF17ED00CC522A /* ImageModifierTests.swift in Sources */ = {isa = PBXBuildFile; fileRef = F72CE9CD1FCF17ED00CC522A /* ImageModifierTests.swift */; };
/* End PBXBuildFile section */

/* Begin PBXContainerItemProxy section */
		D1ED2D411AD2D09F00CFC3EB /* PBXContainerItemProxy */ = {
			isa = PBXContainerItemProxy;
			containerPortal = D1ED2D031AD2CFA600CFC3EB /* Project object */;
			proxyType = 1;
			remoteGlobalIDString = D1ED2D341AD2D09F00CFC3EB;
			remoteInfo = Kingfisher;
		};
/* End PBXContainerItemProxy section */

/* Begin PBXFileReference section */
		185218B51CC07F8300BD58DE /* NSButtonExtensionTests.swift */ = {isa = PBXFileReference; fileEncoding = 4; lastKnownFileType = sourcecode.swift; path = NSButtonExtensionTests.swift; sourceTree = "<group>"; };
		4B10480C216F157000300C61 /* ImageDataProcessor.swift */ = {isa = PBXFileReference; lastKnownFileType = sourcecode.swift; path = ImageDataProcessor.swift; sourceTree = "<group>"; };
		4B164ACE1B8D554200768EC6 /* CFNetwork.framework */ = {isa = PBXFileReference; lastKnownFileType = wrapper.framework; name = CFNetwork.framework; path = System/Library/Frameworks/CFNetwork.framework; sourceTree = SDKROOT; };
		4B24D1752314CDDA00497D39 /* Delegate.swift */ = {isa = PBXFileReference; fileEncoding = 4; lastKnownFileType = sourcecode.swift; path = Delegate.swift; sourceTree = "<group>"; };
		4B3E714D1B01FEB200F5AAED /* WatchKit.framework */ = {isa = PBXFileReference; lastKnownFileType = wrapper.framework; name = WatchKit.framework; path = System/Library/Frameworks/WatchKit.framework; sourceTree = SDKROOT; };
		4B46CC5E217449C600D90C4A /* MemoryStorage.swift */ = {isa = PBXFileReference; lastKnownFileType = sourcecode.swift; path = MemoryStorage.swift; sourceTree = "<group>"; };
		4B46CC63217449E000D90C4A /* Storage.swift */ = {isa = PBXFileReference; lastKnownFileType = sourcecode.swift; path = Storage.swift; sourceTree = "<group>"; };
		4B46CC6821744AC500D90C4A /* DiskStorage.swift */ = {isa = PBXFileReference; lastKnownFileType = sourcecode.swift; path = DiskStorage.swift; sourceTree = "<group>"; };
		4B8351C7217066580081EED8 /* StubHelpers.swift */ = {isa = PBXFileReference; lastKnownFileType = sourcecode.swift; path = StubHelpers.swift; sourceTree = "<group>"; };
		4B8351CB217084660081EED8 /* Runtime.swift */ = {isa = PBXFileReference; lastKnownFileType = sourcecode.swift; path = Runtime.swift; sourceTree = "<group>"; };
		4B8E2916216F3F7F0095FAD1 /* ImageDownloaderDelegate.swift */ = {isa = PBXFileReference; lastKnownFileType = sourcecode.swift; path = ImageDownloaderDelegate.swift; sourceTree = "<group>"; };
		4B8E291B216F40AA0095FAD1 /* AuthenticationChallengeResponsable.swift */ = {isa = PBXFileReference; lastKnownFileType = sourcecode.swift; path = AuthenticationChallengeResponsable.swift; sourceTree = "<group>"; };
		4BA3BF1D228BCDD100909201 /* DataReceivingSideEffectTests.swift */ = {isa = PBXFileReference; lastKnownFileType = sourcecode.swift; path = DataReceivingSideEffectTests.swift; sourceTree = "<group>"; };
		4BCFF7A521990DB60055AAC4 /* MemoryStorageTests.swift */ = {isa = PBXFileReference; lastKnownFileType = sourcecode.swift; path = MemoryStorageTests.swift; sourceTree = "<group>"; };
		4BCFF7A9219932390055AAC4 /* DiskStorageTests.swift */ = {isa = PBXFileReference; lastKnownFileType = sourcecode.swift; path = DiskStorageTests.swift; sourceTree = "<group>"; };
		4BD821612189FC0C0084CC21 /* SessionDelegate.swift */ = {isa = PBXFileReference; lastKnownFileType = sourcecode.swift; path = SessionDelegate.swift; sourceTree = "<group>"; };
		4BD821662189FD330084CC21 /* SessionDataTask.swift */ = {isa = PBXFileReference; lastKnownFileType = sourcecode.swift; path = SessionDataTask.swift; sourceTree = "<group>"; };
<<<<<<< HEAD
=======
		6CD5C0134AA4B1C0892E7319 /* Pods-KingfisherTests.release.xcconfig */ = {isa = PBXFileReference; includeInIndex = 1; lastKnownFileType = text.xcconfig; name = "Pods-KingfisherTests.release.xcconfig"; path = "Pods/Target Support Files/Pods-KingfisherTests/Pods-KingfisherTests.release.xcconfig"; sourceTree = "<group>"; };
		7204D40BEFEA059FA25864C4 /* Pods-KingfisherTests-macOS.debug.xcconfig */ = {isa = PBXFileReference; includeInIndex = 1; lastKnownFileType = text.xcconfig; name = "Pods-KingfisherTests-macOS.debug.xcconfig"; path = "Pods/Target Support Files/Pods-KingfisherTests-macOS/Pods-KingfisherTests-macOS.debug.xcconfig"; sourceTree = "<group>"; };
		B567067822E5C75E008A8979 /* NSTextAttachment+Kingfisher.swift */ = {isa = PBXFileReference; lastKnownFileType = sourcecode.swift; path = "NSTextAttachment+Kingfisher.swift"; sourceTree = "<group>"; };
>>>>>>> 02971d78
		C9286406228584EB00257182 /* ImageProgressive.swift */ = {isa = PBXFileReference; lastKnownFileType = sourcecode.swift; path = ImageProgressive.swift; sourceTree = "<group>"; };
		C959EEE7228940FE00467A10 /* QuartzCore.framework */ = {isa = PBXFileReference; lastKnownFileType = wrapper.framework; name = QuartzCore.framework; path = System/Library/Frameworks/QuartzCore.framework; sourceTree = SDKROOT; };
		D11D9B71245FA6F700C5A0AE /* RetryStrategy.swift */ = {isa = PBXFileReference; lastKnownFileType = sourcecode.swift; path = RetryStrategy.swift; sourceTree = "<group>"; };
		D12AB69D215D2BB50013BA68 /* RequestModifier.swift */ = {isa = PBXFileReference; fileEncoding = 4; lastKnownFileType = sourcecode.swift; path = RequestModifier.swift; sourceTree = "<group>"; };
		D12AB69E215D2BB50013BA68 /* Resource.swift */ = {isa = PBXFileReference; fileEncoding = 4; lastKnownFileType = sourcecode.swift; path = Resource.swift; sourceTree = "<group>"; };
		D12AB69F215D2BB50013BA68 /* ImageDownloader.swift */ = {isa = PBXFileReference; fileEncoding = 4; lastKnownFileType = sourcecode.swift; path = ImageDownloader.swift; sourceTree = "<group>"; };
		D12AB6A0215D2BB50013BA68 /* ImageModifier.swift */ = {isa = PBXFileReference; fileEncoding = 4; lastKnownFileType = sourcecode.swift; path = ImageModifier.swift; sourceTree = "<group>"; };
		D12AB6A1215D2BB50013BA68 /* ImagePrefetcher.swift */ = {isa = PBXFileReference; fileEncoding = 4; lastKnownFileType = sourcecode.swift; path = ImagePrefetcher.swift; sourceTree = "<group>"; };
		D12AB6A3215D2BB50013BA68 /* Image.swift */ = {isa = PBXFileReference; fileEncoding = 4; lastKnownFileType = sourcecode.swift; path = Image.swift; sourceTree = "<group>"; };
		D12AB6A4215D2BB50013BA68 /* ImageTransition.swift */ = {isa = PBXFileReference; fileEncoding = 4; lastKnownFileType = sourcecode.swift; path = ImageTransition.swift; sourceTree = "<group>"; };
		D12AB6A5215D2BB50013BA68 /* ImageProcessor.swift */ = {isa = PBXFileReference; fileEncoding = 4; lastKnownFileType = sourcecode.swift; path = ImageProcessor.swift; sourceTree = "<group>"; };
		D12AB6A6215D2BB50013BA68 /* Filter.swift */ = {isa = PBXFileReference; fileEncoding = 4; lastKnownFileType = sourcecode.swift; path = Filter.swift; sourceTree = "<group>"; };
		D12AB6A7215D2BB50013BA68 /* Placeholder.swift */ = {isa = PBXFileReference; fileEncoding = 4; lastKnownFileType = sourcecode.swift; path = Placeholder.swift; sourceTree = "<group>"; };
		D12AB6A8215D2BB50013BA68 /* GIFAnimatedImage.swift */ = {isa = PBXFileReference; fileEncoding = 4; lastKnownFileType = sourcecode.swift; path = GIFAnimatedImage.swift; sourceTree = "<group>"; };
		D12AB6A9215D2BB50013BA68 /* Info.plist */ = {isa = PBXFileReference; fileEncoding = 4; lastKnownFileType = text.plist.xml; path = Info.plist; sourceTree = "<group>"; };
		D12AB6AA215D2BB50013BA68 /* Kingfisher.h */ = {isa = PBXFileReference; fileEncoding = 4; lastKnownFileType = sourcecode.c.h; path = Kingfisher.h; sourceTree = "<group>"; };
		D12AB6AC215D2BB50013BA68 /* ImageView+Kingfisher.swift */ = {isa = PBXFileReference; fileEncoding = 4; lastKnownFileType = sourcecode.swift; path = "ImageView+Kingfisher.swift"; sourceTree = "<group>"; };
		D12AB6AD215D2BB50013BA68 /* NSButton+Kingfisher.swift */ = {isa = PBXFileReference; fileEncoding = 4; lastKnownFileType = sourcecode.swift; path = "NSButton+Kingfisher.swift"; sourceTree = "<group>"; };
		D12AB6AE215D2BB50013BA68 /* UIButton+Kingfisher.swift */ = {isa = PBXFileReference; fileEncoding = 4; lastKnownFileType = sourcecode.swift; path = "UIButton+Kingfisher.swift"; sourceTree = "<group>"; };
		D12AB6AF215D2BB50013BA68 /* WKInterfaceImage+Kingfisher.swift */ = {isa = PBXFileReference; fileEncoding = 4; lastKnownFileType = sourcecode.swift; path = "WKInterfaceImage+Kingfisher.swift"; sourceTree = "<group>"; };
		D12AB6B1215D2BB50013BA68 /* Kingfisher.swift */ = {isa = PBXFileReference; fileEncoding = 4; lastKnownFileType = sourcecode.swift; path = Kingfisher.swift; sourceTree = "<group>"; };
		D12AB6B2215D2BB50013BA68 /* KingfisherError.swift */ = {isa = PBXFileReference; fileEncoding = 4; lastKnownFileType = sourcecode.swift; path = KingfisherError.swift; sourceTree = "<group>"; };
		D12AB6B3215D2BB50013BA68 /* KingfisherManager.swift */ = {isa = PBXFileReference; fileEncoding = 4; lastKnownFileType = sourcecode.swift; path = KingfisherManager.swift; sourceTree = "<group>"; };
		D12AB6B4215D2BB50013BA68 /* KingfisherOptionsInfo.swift */ = {isa = PBXFileReference; fileEncoding = 4; lastKnownFileType = sourcecode.swift; path = KingfisherOptionsInfo.swift; sourceTree = "<group>"; };
		D12AB6B6215D2BB50013BA68 /* ImageCache.swift */ = {isa = PBXFileReference; fileEncoding = 4; lastKnownFileType = sourcecode.swift; path = ImageCache.swift; sourceTree = "<group>"; };
		D12AB6B7215D2BB50013BA68 /* CacheSerializer.swift */ = {isa = PBXFileReference; fileEncoding = 4; lastKnownFileType = sourcecode.swift; path = CacheSerializer.swift; sourceTree = "<group>"; };
		D12AB6B8215D2BB50013BA68 /* FormatIndicatedCacheSerializer.swift */ = {isa = PBXFileReference; fileEncoding = 4; lastKnownFileType = sourcecode.swift; path = FormatIndicatedCacheSerializer.swift; sourceTree = "<group>"; };
		D12AB6BB215D2BB50013BA68 /* Box.swift */ = {isa = PBXFileReference; fileEncoding = 4; lastKnownFileType = sourcecode.swift; path = Box.swift; sourceTree = "<group>"; };
		D12AB6BC215D2BB50013BA68 /* String+MD5.swift */ = {isa = PBXFileReference; fileEncoding = 4; lastKnownFileType = sourcecode.swift; path = "String+MD5.swift"; sourceTree = "<group>"; };
		D12AB6BE215D2BB50013BA68 /* Indicator.swift */ = {isa = PBXFileReference; fileEncoding = 4; lastKnownFileType = sourcecode.swift; path = Indicator.swift; sourceTree = "<group>"; };
		D12AB6BF215D2BB50013BA68 /* AnimatedImageView.swift */ = {isa = PBXFileReference; fileEncoding = 4; lastKnownFileType = sourcecode.swift; path = AnimatedImageView.swift; sourceTree = "<group>"; };
		D12E0C441C47F23500AC98AD /* dancing-banana.gif */ = {isa = PBXFileReference; lastKnownFileType = image.gif; path = "dancing-banana.gif"; sourceTree = "<group>"; };
		D12E0C451C47F23500AC98AD /* ImageCacheTests.swift */ = {isa = PBXFileReference; fileEncoding = 4; lastKnownFileType = sourcecode.swift; path = ImageCacheTests.swift; sourceTree = "<group>"; };
		D12E0C461C47F23500AC98AD /* ImageDownloaderTests.swift */ = {isa = PBXFileReference; fileEncoding = 4; lastKnownFileType = sourcecode.swift; path = ImageDownloaderTests.swift; sourceTree = "<group>"; };
		D12E0C471C47F23500AC98AD /* ImageExtensionTests.swift */ = {isa = PBXFileReference; fileEncoding = 4; lastKnownFileType = sourcecode.swift; path = ImageExtensionTests.swift; sourceTree = "<group>"; };
		D12E0C481C47F23500AC98AD /* ImageViewExtensionTests.swift */ = {isa = PBXFileReference; fileEncoding = 4; lastKnownFileType = sourcecode.swift; path = ImageViewExtensionTests.swift; sourceTree = "<group>"; };
		D12E0C491C47F23500AC98AD /* Info.plist */ = {isa = PBXFileReference; fileEncoding = 4; lastKnownFileType = text.plist.xml; path = Info.plist; sourceTree = "<group>"; };
		D12E0C4A1C47F23500AC98AD /* KingfisherManagerTests.swift */ = {isa = PBXFileReference; fileEncoding = 4; lastKnownFileType = sourcecode.swift; path = KingfisherManagerTests.swift; sourceTree = "<group>"; };
		D12E0C4B1C47F23500AC98AD /* KingfisherOptionsInfoTests.swift */ = {isa = PBXFileReference; fileEncoding = 4; lastKnownFileType = sourcecode.swift; path = KingfisherOptionsInfoTests.swift; sourceTree = "<group>"; };
		D12E0C4C1C47F23500AC98AD /* KingfisherTestHelper.swift */ = {isa = PBXFileReference; fileEncoding = 4; lastKnownFileType = sourcecode.swift; path = KingfisherTestHelper.swift; sourceTree = "<group>"; };
		D12E0C4D1C47F23500AC98AD /* KingfisherTests-Bridging-Header.h */ = {isa = PBXFileReference; fileEncoding = 4; lastKnownFileType = sourcecode.c.h; path = "KingfisherTests-Bridging-Header.h"; sourceTree = "<group>"; };
		D12E0C4E1C47F23500AC98AD /* UIButtonExtensionTests.swift */ = {isa = PBXFileReference; fileEncoding = 4; lastKnownFileType = sourcecode.swift; path = UIButtonExtensionTests.swift; sourceTree = "<group>"; };
		D13646732165A1A100A33652 /* Result.swift */ = {isa = PBXFileReference; fileEncoding = 4; lastKnownFileType = sourcecode.swift; path = Result.swift; sourceTree = "<group>"; };
		D16FE9F623078C63006E67D5 /* LICENSE */ = {isa = PBXFileReference; fileEncoding = 4; lastKnownFileType = text; path = LICENSE; sourceTree = "<group>"; };
		D16FE9F723078C63006E67D5 /* README.md */ = {isa = PBXFileReference; fileEncoding = 4; lastKnownFileType = net.daringfireball.markdown; path = README.md; sourceTree = "<group>"; };
		D16FE9FA23078C63006E67D5 /* LSStubRequest.m */ = {isa = PBXFileReference; fileEncoding = 4; lastKnownFileType = sourcecode.c.objc; path = LSStubRequest.m; sourceTree = "<group>"; };
		D16FE9FB23078C63006E67D5 /* LSStubResponse.m */ = {isa = PBXFileReference; fileEncoding = 4; lastKnownFileType = sourcecode.c.objc; path = LSStubResponse.m; sourceTree = "<group>"; };
		D16FE9FC23078C63006E67D5 /* LSStubResponse.h */ = {isa = PBXFileReference; fileEncoding = 4; lastKnownFileType = sourcecode.c.h; path = LSStubResponse.h; sourceTree = "<group>"; };
		D16FE9FD23078C63006E67D5 /* LSStubRequest.h */ = {isa = PBXFileReference; fileEncoding = 4; lastKnownFileType = sourcecode.c.h; path = LSStubRequest.h; sourceTree = "<group>"; };
		D16FE9FE23078C63006E67D5 /* LSNocilla.m */ = {isa = PBXFileReference; fileEncoding = 4; lastKnownFileType = sourcecode.c.objc; path = LSNocilla.m; sourceTree = "<group>"; };
		D16FEA0023078C63006E67D5 /* LSHTTPRequestDiff.m */ = {isa = PBXFileReference; fileEncoding = 4; lastKnownFileType = sourcecode.c.objc; path = LSHTTPRequestDiff.m; sourceTree = "<group>"; };
		D16FEA0123078C63006E67D5 /* LSHTTPRequestDiff.h */ = {isa = PBXFileReference; fileEncoding = 4; lastKnownFileType = sourcecode.c.h; path = LSHTTPRequestDiff.h; sourceTree = "<group>"; };
		D16FEA0223078C63006E67D5 /* Nocilla.h */ = {isa = PBXFileReference; fileEncoding = 4; lastKnownFileType = sourcecode.c.h; path = Nocilla.h; sourceTree = "<group>"; };
		D16FEA0423078C63006E67D5 /* LSHTTPClientHook.m */ = {isa = PBXFileReference; fileEncoding = 4; lastKnownFileType = sourcecode.c.objc; path = LSHTTPClientHook.m; sourceTree = "<group>"; };
		D16FEA0523078C63006E67D5 /* LSHTTPClientHook.h */ = {isa = PBXFileReference; fileEncoding = 4; lastKnownFileType = sourcecode.c.h; path = LSHTTPClientHook.h; sourceTree = "<group>"; };
		D16FEA0723078C63006E67D5 /* NSURLRequest+LSHTTPRequest.m */ = {isa = PBXFileReference; fileEncoding = 4; lastKnownFileType = sourcecode.c.objc; path = "NSURLRequest+LSHTTPRequest.m"; sourceTree = "<group>"; };
		D16FEA0823078C63006E67D5 /* NSURLRequest+DSL.h */ = {isa = PBXFileReference; fileEncoding = 4; lastKnownFileType = sourcecode.c.h; path = "NSURLRequest+DSL.h"; sourceTree = "<group>"; };
		D16FEA0923078C63006E67D5 /* LSNSURLHook.h */ = {isa = PBXFileReference; fileEncoding = 4; lastKnownFileType = sourcecode.c.h; path = LSNSURLHook.h; sourceTree = "<group>"; };
		D16FEA0A23078C63006E67D5 /* LSHTTPStubURLProtocol.h */ = {isa = PBXFileReference; fileEncoding = 4; lastKnownFileType = sourcecode.c.h; path = LSHTTPStubURLProtocol.h; sourceTree = "<group>"; };
		D16FEA0B23078C63006E67D5 /* NSURLRequest+LSHTTPRequest.h */ = {isa = PBXFileReference; fileEncoding = 4; lastKnownFileType = sourcecode.c.h; path = "NSURLRequest+LSHTTPRequest.h"; sourceTree = "<group>"; };
		D16FEA0C23078C63006E67D5 /* LSNSURLHook.m */ = {isa = PBXFileReference; fileEncoding = 4; lastKnownFileType = sourcecode.c.objc; path = LSNSURLHook.m; sourceTree = "<group>"; };
		D16FEA0D23078C63006E67D5 /* NSURLRequest+DSL.m */ = {isa = PBXFileReference; fileEncoding = 4; lastKnownFileType = sourcecode.c.objc; path = "NSURLRequest+DSL.m"; sourceTree = "<group>"; };
		D16FEA0E23078C63006E67D5 /* LSHTTPStubURLProtocol.m */ = {isa = PBXFileReference; fileEncoding = 4; lastKnownFileType = sourcecode.c.objc; path = LSHTTPStubURLProtocol.m; sourceTree = "<group>"; };
		D16FEA1023078C63006E67D5 /* LSASIHTTPRequestHook.h */ = {isa = PBXFileReference; fileEncoding = 4; lastKnownFileType = sourcecode.c.h; path = LSASIHTTPRequestHook.h; sourceTree = "<group>"; };
		D16FEA1123078C63006E67D5 /* ASIHTTPRequestStub.m */ = {isa = PBXFileReference; fileEncoding = 4; lastKnownFileType = sourcecode.c.objc; path = ASIHTTPRequestStub.m; sourceTree = "<group>"; };
		D16FEA1223078C63006E67D5 /* LSASIHTTPRequestAdapter.h */ = {isa = PBXFileReference; fileEncoding = 4; lastKnownFileType = sourcecode.c.h; path = LSASIHTTPRequestAdapter.h; sourceTree = "<group>"; };
		D16FEA1323078C63006E67D5 /* LSASIHTTPRequestHook.m */ = {isa = PBXFileReference; fileEncoding = 4; lastKnownFileType = sourcecode.c.objc; path = LSASIHTTPRequestHook.m; sourceTree = "<group>"; };
		D16FEA1423078C63006E67D5 /* LSASIHTTPRequestAdapter.m */ = {isa = PBXFileReference; fileEncoding = 4; lastKnownFileType = sourcecode.c.objc; path = LSASIHTTPRequestAdapter.m; sourceTree = "<group>"; };
		D16FEA1523078C63006E67D5 /* ASIHTTPRequestStub.h */ = {isa = PBXFileReference; fileEncoding = 4; lastKnownFileType = sourcecode.c.h; path = ASIHTTPRequestStub.h; sourceTree = "<group>"; };
		D16FEA1723078C63006E67D5 /* LSNSURLSessionHook.h */ = {isa = PBXFileReference; fileEncoding = 4; lastKnownFileType = sourcecode.c.h; path = LSNSURLSessionHook.h; sourceTree = "<group>"; };
		D16FEA1823078C63006E67D5 /* LSNSURLSessionHook.m */ = {isa = PBXFileReference; fileEncoding = 4; lastKnownFileType = sourcecode.c.objc; path = LSNSURLSessionHook.m; sourceTree = "<group>"; };
		D16FEA1A23078C63006E67D5 /* LSHTTPBody.h */ = {isa = PBXFileReference; fileEncoding = 4; lastKnownFileType = sourcecode.c.h; path = LSHTTPBody.h; sourceTree = "<group>"; };
		D16FEA1B23078C63006E67D5 /* LSHTTPRequest.h */ = {isa = PBXFileReference; fileEncoding = 4; lastKnownFileType = sourcecode.c.h; path = LSHTTPRequest.h; sourceTree = "<group>"; };
		D16FEA1C23078C63006E67D5 /* LSHTTPResponse.h */ = {isa = PBXFileReference; fileEncoding = 4; lastKnownFileType = sourcecode.c.h; path = LSHTTPResponse.h; sourceTree = "<group>"; };
		D16FEA1D23078C63006E67D5 /* LSNocilla.h */ = {isa = PBXFileReference; fileEncoding = 4; lastKnownFileType = sourcecode.c.h; path = LSNocilla.h; sourceTree = "<group>"; };
		D16FEA1F23078C63006E67D5 /* LSMatcheable.h */ = {isa = PBXFileReference; fileEncoding = 4; lastKnownFileType = sourcecode.c.h; path = LSMatcheable.h; sourceTree = "<group>"; };
		D16FEA2023078C63006E67D5 /* LSMatcher.h */ = {isa = PBXFileReference; fileEncoding = 4; lastKnownFileType = sourcecode.c.h; path = LSMatcher.h; sourceTree = "<group>"; };
		D16FEA2123078C63006E67D5 /* LSStringMatcher.h */ = {isa = PBXFileReference; fileEncoding = 4; lastKnownFileType = sourcecode.c.h; path = LSStringMatcher.h; sourceTree = "<group>"; };
		D16FEA2223078C63006E67D5 /* NSRegularExpression+Matcheable.m */ = {isa = PBXFileReference; fileEncoding = 4; lastKnownFileType = sourcecode.c.objc; path = "NSRegularExpression+Matcheable.m"; sourceTree = "<group>"; };
		D16FEA2323078C63006E67D5 /* LSRegexMatcher.h */ = {isa = PBXFileReference; fileEncoding = 4; lastKnownFileType = sourcecode.c.h; path = LSRegexMatcher.h; sourceTree = "<group>"; };
		D16FEA2423078C63006E67D5 /* NSString+Matcheable.m */ = {isa = PBXFileReference; fileEncoding = 4; lastKnownFileType = sourcecode.c.objc; path = "NSString+Matcheable.m"; sourceTree = "<group>"; };
		D16FEA2523078C63006E67D5 /* NSData+Matcheable.m */ = {isa = PBXFileReference; fileEncoding = 4; lastKnownFileType = sourcecode.c.objc; path = "NSData+Matcheable.m"; sourceTree = "<group>"; };
		D16FEA2623078C63006E67D5 /* LSDataMatcher.m */ = {isa = PBXFileReference; fileEncoding = 4; lastKnownFileType = sourcecode.c.objc; path = LSDataMatcher.m; sourceTree = "<group>"; };
		D16FEA2723078C63006E67D5 /* LSMatcher.m */ = {isa = PBXFileReference; fileEncoding = 4; lastKnownFileType = sourcecode.c.objc; path = LSMatcher.m; sourceTree = "<group>"; };
		D16FEA2823078C63006E67D5 /* LSRegexMatcher.m */ = {isa = PBXFileReference; fileEncoding = 4; lastKnownFileType = sourcecode.c.objc; path = LSRegexMatcher.m; sourceTree = "<group>"; };
		D16FEA2923078C63006E67D5 /* NSRegularExpression+Matcheable.h */ = {isa = PBXFileReference; fileEncoding = 4; lastKnownFileType = sourcecode.c.h; path = "NSRegularExpression+Matcheable.h"; sourceTree = "<group>"; };
		D16FEA2A23078C63006E67D5 /* LSStringMatcher.m */ = {isa = PBXFileReference; fileEncoding = 4; lastKnownFileType = sourcecode.c.objc; path = LSStringMatcher.m; sourceTree = "<group>"; };
		D16FEA2B23078C63006E67D5 /* NSString+Matcheable.h */ = {isa = PBXFileReference; fileEncoding = 4; lastKnownFileType = sourcecode.c.h; path = "NSString+Matcheable.h"; sourceTree = "<group>"; };
		D16FEA2C23078C63006E67D5 /* LSDataMatcher.h */ = {isa = PBXFileReference; fileEncoding = 4; lastKnownFileType = sourcecode.c.h; path = LSDataMatcher.h; sourceTree = "<group>"; };
		D16FEA2D23078C63006E67D5 /* NSData+Matcheable.h */ = {isa = PBXFileReference; fileEncoding = 4; lastKnownFileType = sourcecode.c.h; path = "NSData+Matcheable.h"; sourceTree = "<group>"; };
		D16FEA2F23078C63006E67D5 /* NSData+Nocilla.h */ = {isa = PBXFileReference; fileEncoding = 4; lastKnownFileType = sourcecode.c.h; path = "NSData+Nocilla.h"; sourceTree = "<group>"; };
		D16FEA3023078C63006E67D5 /* NSString+Nocilla.m */ = {isa = PBXFileReference; fileEncoding = 4; lastKnownFileType = sourcecode.c.objc; path = "NSString+Nocilla.m"; sourceTree = "<group>"; };
		D16FEA3123078C63006E67D5 /* NSData+Nocilla.m */ = {isa = PBXFileReference; fileEncoding = 4; lastKnownFileType = sourcecode.c.objc; path = "NSData+Nocilla.m"; sourceTree = "<group>"; };
		D16FEA3223078C63006E67D5 /* NSString+Nocilla.h */ = {isa = PBXFileReference; fileEncoding = 4; lastKnownFileType = sourcecode.c.h; path = "NSString+Nocilla.h"; sourceTree = "<group>"; };
		D16FEA3423078C63006E67D5 /* LSHTTPRequestDSLRepresentation.m */ = {isa = PBXFileReference; fileEncoding = 4; lastKnownFileType = sourcecode.c.objc; path = LSHTTPRequestDSLRepresentation.m; sourceTree = "<group>"; };
		D16FEA3523078C63006E67D5 /* LSStubRequestDSL.h */ = {isa = PBXFileReference; fileEncoding = 4; lastKnownFileType = sourcecode.c.h; path = LSStubRequestDSL.h; sourceTree = "<group>"; };
		D16FEA3623078C63006E67D5 /* LSStubResponseDSL.m */ = {isa = PBXFileReference; fileEncoding = 4; lastKnownFileType = sourcecode.c.objc; path = LSStubResponseDSL.m; sourceTree = "<group>"; };
		D16FEA3723078C63006E67D5 /* LSStubRequestDSL.m */ = {isa = PBXFileReference; fileEncoding = 4; lastKnownFileType = sourcecode.c.objc; path = LSStubRequestDSL.m; sourceTree = "<group>"; };
		D16FEA3823078C63006E67D5 /* LSHTTPRequestDSLRepresentation.h */ = {isa = PBXFileReference; fileEncoding = 4; lastKnownFileType = sourcecode.c.h; path = LSHTTPRequestDSLRepresentation.h; sourceTree = "<group>"; };
		D16FEA3923078C63006E67D5 /* LSStubResponseDSL.h */ = {isa = PBXFileReference; fileEncoding = 4; lastKnownFileType = sourcecode.c.h; path = LSStubResponseDSL.h; sourceTree = "<group>"; };
		D1839844216E333E003927D3 /* Delegate.swift */ = {isa = PBXFileReference; lastKnownFileType = sourcecode.swift; path = Delegate.swift; sourceTree = "<group>"; };
		D186696C21834261002B502E /* ImageDrawingTests.swift */ = {isa = PBXFileReference; lastKnownFileType = sourcecode.swift; path = ImageDrawingTests.swift; sourceTree = "<group>"; };
		D1A1CC99219FAB4B00263AD8 /* Source.swift */ = {isa = PBXFileReference; lastKnownFileType = sourcecode.swift; path = Source.swift; sourceTree = "<group>"; };
		D1A1CC9E21A0F98600263AD8 /* ImageDataProviderTests.swift */ = {isa = PBXFileReference; lastKnownFileType = sourcecode.swift; path = ImageDataProviderTests.swift; sourceTree = "<group>"; };
		D1A37BDD215D34E8009B39B7 /* ImageDrawing.swift */ = {isa = PBXFileReference; lastKnownFileType = sourcecode.swift; path = ImageDrawing.swift; sourceTree = "<group>"; };
		D1A37BE2215D359F009B39B7 /* ImageFormat.swift */ = {isa = PBXFileReference; lastKnownFileType = sourcecode.swift; path = ImageFormat.swift; sourceTree = "<group>"; };
		D1A37BE7215D365A009B39B7 /* ExtensionHelpers.swift */ = {isa = PBXFileReference; lastKnownFileType = sourcecode.swift; path = ExtensionHelpers.swift; sourceTree = "<group>"; };
		D1A37BEC215D375F009B39B7 /* Deprecated.swift */ = {isa = PBXFileReference; lastKnownFileType = sourcecode.swift; path = Deprecated.swift; sourceTree = "<group>"; };
		D1A37BF1215D3850009B39B7 /* SizeExtensions.swift */ = {isa = PBXFileReference; lastKnownFileType = sourcecode.swift; path = SizeExtensions.swift; sourceTree = "<group>"; };
		D1BA781C2174D07800C69D7B /* CallbackQueue.swift */ = {isa = PBXFileReference; lastKnownFileType = sourcecode.swift; path = CallbackQueue.swift; sourceTree = "<group>"; };
		D1BFED94222ACC6B009330C8 /* ImageProcessorTests.swift */ = {isa = PBXFileReference; lastKnownFileType = sourcecode.swift; path = ImageProcessorTests.swift; sourceTree = "<group>"; };
		D1D2C3291C70A3230018F2F9 /* single-frame.gif */ = {isa = PBXFileReference; lastKnownFileType = image.gif; path = "single-frame.gif"; sourceTree = "<group>"; };
		D1DC4B401D60996D00DFDFAA /* StringExtensionTests.swift */ = {isa = PBXFileReference; fileEncoding = 4; lastKnownFileType = sourcecode.swift; path = StringExtensionTests.swift; sourceTree = "<group>"; };
		D1E564402199C21E0057AAE3 /* StorageExpirationTests.swift */ = {isa = PBXFileReference; lastKnownFileType = sourcecode.swift; path = StorageExpirationTests.swift; sourceTree = "<group>"; };
		D1E56444219B16330057AAE3 /* ImageDataProvider.swift */ = {isa = PBXFileReference; lastKnownFileType = sourcecode.swift; name = ImageDataProvider.swift; path = Sources/General/ImageSource/ImageDataProvider.swift; sourceTree = SOURCE_ROOT; };
		D1ED2D351AD2D09F00CFC3EB /* Kingfisher.framework */ = {isa = PBXFileReference; explicitFileType = wrapper.framework; includeInIndex = 0; path = Kingfisher.framework; sourceTree = BUILT_PRODUCTS_DIR; };
		D1ED2D3F1AD2D09F00CFC3EB /* KingfisherTests.xctest */ = {isa = PBXFileReference; explicitFileType = wrapper.cfbundle; includeInIndex = 0; path = KingfisherTests.xctest; sourceTree = BUILT_PRODUCTS_DIR; };
		D1F1F6FE24625EC600910725 /* RetryStrategyTests.swift */ = {isa = PBXFileReference; lastKnownFileType = sourcecode.swift; path = RetryStrategyTests.swift; sourceTree = "<group>"; };
		D1F76072230974DE000C5269 /* KingfisherSwiftUI.framework */ = {isa = PBXFileReference; explicitFileType = wrapper.framework; includeInIndex = 0; path = KingfisherSwiftUI.framework; sourceTree = BUILT_PRODUCTS_DIR; };
		D1F7607523097532000C5269 /* ImageBinder.swift */ = {isa = PBXFileReference; fileEncoding = 4; lastKnownFileType = sourcecode.swift; path = ImageBinder.swift; sourceTree = "<group>"; };
		D1F7607623097532000C5269 /* KFImage.swift */ = {isa = PBXFileReference; fileEncoding = 4; lastKnownFileType = sourcecode.swift; path = KFImage.swift; sourceTree = "<group>"; };
		D8FCF6A721C5A0E500F9ABC0 /* RedirectHandler.swift */ = {isa = PBXFileReference; fileEncoding = 4; lastKnownFileType = sourcecode.swift; path = RedirectHandler.swift; sourceTree = "<group>"; };
		D9638BA41C7DC71F0046523D /* ImagePrefetcherTests.swift */ = {isa = PBXFileReference; fileEncoding = 4; lastKnownFileType = sourcecode.swift; path = ImagePrefetcherTests.swift; sourceTree = "<group>"; };
		F72CE9CD1FCF17ED00CC522A /* ImageModifierTests.swift */ = {isa = PBXFileReference; lastKnownFileType = sourcecode.swift; path = ImageModifierTests.swift; sourceTree = "<group>"; };
/* End PBXFileReference section */

/* Begin PBXFrameworksBuildPhase section */
		D1ED2D311AD2D09F00CFC3EB /* Frameworks */ = {
			isa = PBXFrameworksBuildPhase;
			buildActionMask = 2147483647;
			files = (
			);
			runOnlyForDeploymentPostprocessing = 0;
		};
		D1ED2D3C1AD2D09F00CFC3EB /* Frameworks */ = {
			isa = PBXFrameworksBuildPhase;
			buildActionMask = 2147483647;
			files = (
				D1ED2D401AD2D09F00CFC3EB /* Kingfisher.framework in Frameworks */,
			);
			runOnlyForDeploymentPostprocessing = 0;
		};
		D1F7606C230974DE000C5269 /* Frameworks */ = {
			isa = PBXFrameworksBuildPhase;
			buildActionMask = 2147483647;
			files = (
				D19ADD0C23099E3B00D20B28 /* Kingfisher.framework in Frameworks */,
			);
			runOnlyForDeploymentPostprocessing = 0;
		};
/* End PBXFrameworksBuildPhase section */

/* Begin PBXGroup section */
		4B8351C6217066400081EED8 /* Utils */ = {
			isa = PBXGroup;
			children = (
				4B8351C7217066580081EED8 /* StubHelpers.swift */,
			);
			path = Utils;
			sourceTree = "<group>";
		};
		D10EC22C1C3D62E800A4211C /* Tests */ = {
			isa = PBXGroup;
			children = (
				D16FE9F423078C63006E67D5 /* Dependency */,
				D12E0C431C47F23500AC98AD /* KingfisherTests */,
			);
			name = Tests;
			sourceTree = "<group>";
		};
		D12AB688215D2A280013BA68 /* Sources */ = {
			isa = PBXGroup;
			children = (
				D12AB6A9215D2BB50013BA68 /* Info.plist */,
				D12AB6AA215D2BB50013BA68 /* Kingfisher.h */,
				D12AB6B0215D2BB50013BA68 /* General */,
				D12AB6A2215D2BB50013BA68 /* Image */,
				D12AB69C215D2BB50013BA68 /* Networking */,
				D12AB6B5215D2BB50013BA68 /* Cache */,
				D12AB6BD215D2BB50013BA68 /* Views */,
				D12AB6AB215D2BB50013BA68 /* Extensions */,
				D12AB6B9215D2BB50013BA68 /* Utility */,
				D1F7607423097532000C5269 /* SwiftUI */,
			);
			path = Sources;
			sourceTree = "<group>";
		};
		D12AB69C215D2BB50013BA68 /* Networking */ = {
			isa = PBXGroup;
			children = (
				D12AB69D215D2BB50013BA68 /* RequestModifier.swift */,
				D8FCF6A721C5A0E500F9ABC0 /* RedirectHandler.swift */,
				D12AB69F215D2BB50013BA68 /* ImageDownloader.swift */,
				4BD821612189FC0C0084CC21 /* SessionDelegate.swift */,
				4BD821662189FD330084CC21 /* SessionDataTask.swift */,
				4B8E2916216F3F7F0095FAD1 /* ImageDownloaderDelegate.swift */,
				4B8E291B216F40AA0095FAD1 /* AuthenticationChallengeResponsable.swift */,
				4B10480C216F157000300C61 /* ImageDataProcessor.swift */,
				D12AB6A0215D2BB50013BA68 /* ImageModifier.swift */,
				D12AB6A1215D2BB50013BA68 /* ImagePrefetcher.swift */,
				D11D9B71245FA6F700C5A0AE /* RetryStrategy.swift */,
			);
			path = Networking;
			sourceTree = "<group>";
		};
		D12AB6A2215D2BB50013BA68 /* Image */ = {
			isa = PBXGroup;
			children = (
				D12AB6A3215D2BB50013BA68 /* Image.swift */,
				D1A37BDD215D34E8009B39B7 /* ImageDrawing.swift */,
				D1A37BE2215D359F009B39B7 /* ImageFormat.swift */,
				D12AB6A4215D2BB50013BA68 /* ImageTransition.swift */,
				D12AB6A5215D2BB50013BA68 /* ImageProcessor.swift */,
				C9286406228584EB00257182 /* ImageProgressive.swift */,
				D12AB6A6215D2BB50013BA68 /* Filter.swift */,
				D12AB6A7215D2BB50013BA68 /* Placeholder.swift */,
				D12AB6A8215D2BB50013BA68 /* GIFAnimatedImage.swift */,
			);
			path = Image;
			sourceTree = "<group>";
		};
		D12AB6AB215D2BB50013BA68 /* Extensions */ = {
			isa = PBXGroup;
			children = (
				D12AB6AC215D2BB50013BA68 /* ImageView+Kingfisher.swift */,
				D12AB6AD215D2BB50013BA68 /* NSButton+Kingfisher.swift */,
				D12AB6AE215D2BB50013BA68 /* UIButton+Kingfisher.swift */,
				D12AB6AF215D2BB50013BA68 /* WKInterfaceImage+Kingfisher.swift */,
				B567067822E5C75E008A8979 /* NSTextAttachment+Kingfisher.swift */,
			);
			path = Extensions;
			sourceTree = "<group>";
		};
		D12AB6B0215D2BB50013BA68 /* General */ = {
			isa = PBXGroup;
			children = (
				D1A1CC98219FAB3500263AD8 /* ImageSource */,
				D12AB6B1215D2BB50013BA68 /* Kingfisher.swift */,
				D12AB6B2215D2BB50013BA68 /* KingfisherError.swift */,
				D12AB6B3215D2BB50013BA68 /* KingfisherManager.swift */,
				D12AB6B4215D2BB50013BA68 /* KingfisherOptionsInfo.swift */,
				D1A37BEC215D375F009B39B7 /* Deprecated.swift */,
			);
			path = General;
			sourceTree = "<group>";
		};
		D12AB6B5215D2BB50013BA68 /* Cache */ = {
			isa = PBXGroup;
			children = (
				D12AB6B6215D2BB50013BA68 /* ImageCache.swift */,
				D12AB6B7215D2BB50013BA68 /* CacheSerializer.swift */,
				D12AB6B8215D2BB50013BA68 /* FormatIndicatedCacheSerializer.swift */,
				4B46CC63217449E000D90C4A /* Storage.swift */,
				4B46CC5E217449C600D90C4A /* MemoryStorage.swift */,
				4B46CC6821744AC500D90C4A /* DiskStorage.swift */,
			);
			path = Cache;
			sourceTree = "<group>";
		};
		D12AB6B9215D2BB50013BA68 /* Utility */ = {
			isa = PBXGroup;
			children = (
				D13646732165A1A100A33652 /* Result.swift */,
				D12AB6BB215D2BB50013BA68 /* Box.swift */,
				D12AB6BC215D2BB50013BA68 /* String+MD5.swift */,
				D1A37BE7215D365A009B39B7 /* ExtensionHelpers.swift */,
				D1A37BF1215D3850009B39B7 /* SizeExtensions.swift */,
				D1839844216E333E003927D3 /* Delegate.swift */,
				4B8351CB217084660081EED8 /* Runtime.swift */,
				D1BA781C2174D07800C69D7B /* CallbackQueue.swift */,
			);
			path = Utility;
			sourceTree = "<group>";
		};
		D12AB6BD215D2BB50013BA68 /* Views */ = {
			isa = PBXGroup;
			children = (
				D12AB6BE215D2BB50013BA68 /* Indicator.swift */,
				D12AB6BF215D2BB50013BA68 /* AnimatedImageView.swift */,
			);
			path = Views;
			sourceTree = "<group>";
		};
		D12E0C431C47F23500AC98AD /* KingfisherTests */ = {
			isa = PBXGroup;
			children = (
				4B8351C6217066400081EED8 /* Utils */,
				D12E0C491C47F23500AC98AD /* Info.plist */,
				D12E0C441C47F23500AC98AD /* dancing-banana.gif */,
				D1D2C3291C70A3230018F2F9 /* single-frame.gif */,
				D12E0C451C47F23500AC98AD /* ImageCacheTests.swift */,
				D1DC4B401D60996D00DFDFAA /* StringExtensionTests.swift */,
				D12E0C461C47F23500AC98AD /* ImageDownloaderTests.swift */,
				D12E0C471C47F23500AC98AD /* ImageExtensionTests.swift */,
				D186696C21834261002B502E /* ImageDrawingTests.swift */,
				D9638BA41C7DC71F0046523D /* ImagePrefetcherTests.swift */,
				D12E0C481C47F23500AC98AD /* ImageViewExtensionTests.swift */,
				D12E0C4A1C47F23500AC98AD /* KingfisherManagerTests.swift */,
				D12E0C4B1C47F23500AC98AD /* KingfisherOptionsInfoTests.swift */,
				D12E0C4C1C47F23500AC98AD /* KingfisherTestHelper.swift */,
				F72CE9CD1FCF17ED00CC522A /* ImageModifierTests.swift */,
				D12E0C4D1C47F23500AC98AD /* KingfisherTests-Bridging-Header.h */,
				D12E0C4E1C47F23500AC98AD /* UIButtonExtensionTests.swift */,
				185218B51CC07F8300BD58DE /* NSButtonExtensionTests.swift */,
				4BCFF7A521990DB60055AAC4 /* MemoryStorageTests.swift */,
				4BCFF7A9219932390055AAC4 /* DiskStorageTests.swift */,
				D1E564402199C21E0057AAE3 /* StorageExpirationTests.swift */,
				D1A1CC9E21A0F98600263AD8 /* ImageDataProviderTests.swift */,
				D1BFED94222ACC6B009330C8 /* ImageProcessorTests.swift */,
				4BA3BF1D228BCDD100909201 /* DataReceivingSideEffectTests.swift */,
				D1F1F6FE24625EC600910725 /* RetryStrategyTests.swift */,
			);
			name = KingfisherTests;
			path = Tests/KingfisherTests;
			sourceTree = "<group>";
		};
		D16FE9F423078C63006E67D5 /* Dependency */ = {
			isa = PBXGroup;
			children = (
				D16FE9F523078C63006E67D5 /* Nocilla */,
			);
			name = Dependency;
			path = Tests/Dependency;
			sourceTree = "<group>";
		};
		D16FE9F523078C63006E67D5 /* Nocilla */ = {
			isa = PBXGroup;
			children = (
				D16FE9F623078C63006E67D5 /* LICENSE */,
				D16FE9F723078C63006E67D5 /* README.md */,
				D16FE9F823078C63006E67D5 /* Nocilla */,
			);
			path = Nocilla;
			sourceTree = "<group>";
		};
		D16FE9F823078C63006E67D5 /* Nocilla */ = {
			isa = PBXGroup;
			children = (
				D16FE9F923078C63006E67D5 /* Stubs */,
				D16FE9FE23078C63006E67D5 /* LSNocilla.m */,
				D16FE9FF23078C63006E67D5 /* Diff */,
				D16FEA0223078C63006E67D5 /* Nocilla.h */,
				D16FEA0323078C63006E67D5 /* Hooks */,
				D16FEA1923078C63006E67D5 /* Model */,
				D16FEA1D23078C63006E67D5 /* LSNocilla.h */,
				D16FEA1E23078C63006E67D5 /* Matchers */,
				D16FEA2E23078C63006E67D5 /* Categories */,
				D16FEA3323078C63006E67D5 /* DSL */,
			);
			path = Nocilla;
			sourceTree = "<group>";
		};
		D16FE9F923078C63006E67D5 /* Stubs */ = {
			isa = PBXGroup;
			children = (
				D16FE9FA23078C63006E67D5 /* LSStubRequest.m */,
				D16FE9FB23078C63006E67D5 /* LSStubResponse.m */,
				D16FE9FC23078C63006E67D5 /* LSStubResponse.h */,
				D16FE9FD23078C63006E67D5 /* LSStubRequest.h */,
			);
			path = Stubs;
			sourceTree = "<group>";
		};
		D16FE9FF23078C63006E67D5 /* Diff */ = {
			isa = PBXGroup;
			children = (
				D16FEA0023078C63006E67D5 /* LSHTTPRequestDiff.m */,
				D16FEA0123078C63006E67D5 /* LSHTTPRequestDiff.h */,
			);
			path = Diff;
			sourceTree = "<group>";
		};
		D16FEA0323078C63006E67D5 /* Hooks */ = {
			isa = PBXGroup;
			children = (
				D16FEA0423078C63006E67D5 /* LSHTTPClientHook.m */,
				D16FEA0523078C63006E67D5 /* LSHTTPClientHook.h */,
				D16FEA0623078C63006E67D5 /* NSURLRequest */,
				D16FEA0F23078C63006E67D5 /* ASIHTTPRequest */,
				D16FEA1623078C63006E67D5 /* NSURLSession */,
			);
			path = Hooks;
			sourceTree = "<group>";
		};
		D16FEA0623078C63006E67D5 /* NSURLRequest */ = {
			isa = PBXGroup;
			children = (
				D16FEA0723078C63006E67D5 /* NSURLRequest+LSHTTPRequest.m */,
				D16FEA0823078C63006E67D5 /* NSURLRequest+DSL.h */,
				D16FEA0923078C63006E67D5 /* LSNSURLHook.h */,
				D16FEA0A23078C63006E67D5 /* LSHTTPStubURLProtocol.h */,
				D16FEA0B23078C63006E67D5 /* NSURLRequest+LSHTTPRequest.h */,
				D16FEA0C23078C63006E67D5 /* LSNSURLHook.m */,
				D16FEA0D23078C63006E67D5 /* NSURLRequest+DSL.m */,
				D16FEA0E23078C63006E67D5 /* LSHTTPStubURLProtocol.m */,
			);
			path = NSURLRequest;
			sourceTree = "<group>";
		};
		D16FEA0F23078C63006E67D5 /* ASIHTTPRequest */ = {
			isa = PBXGroup;
			children = (
				D16FEA1023078C63006E67D5 /* LSASIHTTPRequestHook.h */,
				D16FEA1123078C63006E67D5 /* ASIHTTPRequestStub.m */,
				D16FEA1223078C63006E67D5 /* LSASIHTTPRequestAdapter.h */,
				D16FEA1323078C63006E67D5 /* LSASIHTTPRequestHook.m */,
				D16FEA1423078C63006E67D5 /* LSASIHTTPRequestAdapter.m */,
				D16FEA1523078C63006E67D5 /* ASIHTTPRequestStub.h */,
			);
			path = ASIHTTPRequest;
			sourceTree = "<group>";
		};
		D16FEA1623078C63006E67D5 /* NSURLSession */ = {
			isa = PBXGroup;
			children = (
				D16FEA1723078C63006E67D5 /* LSNSURLSessionHook.h */,
				D16FEA1823078C63006E67D5 /* LSNSURLSessionHook.m */,
			);
			path = NSURLSession;
			sourceTree = "<group>";
		};
		D16FEA1923078C63006E67D5 /* Model */ = {
			isa = PBXGroup;
			children = (
				D16FEA1A23078C63006E67D5 /* LSHTTPBody.h */,
				D16FEA1B23078C63006E67D5 /* LSHTTPRequest.h */,
				D16FEA1C23078C63006E67D5 /* LSHTTPResponse.h */,
			);
			path = Model;
			sourceTree = "<group>";
		};
		D16FEA1E23078C63006E67D5 /* Matchers */ = {
			isa = PBXGroup;
			children = (
				D16FEA1F23078C63006E67D5 /* LSMatcheable.h */,
				D16FEA2023078C63006E67D5 /* LSMatcher.h */,
				D16FEA2123078C63006E67D5 /* LSStringMatcher.h */,
				D16FEA2223078C63006E67D5 /* NSRegularExpression+Matcheable.m */,
				D16FEA2323078C63006E67D5 /* LSRegexMatcher.h */,
				D16FEA2423078C63006E67D5 /* NSString+Matcheable.m */,
				D16FEA2523078C63006E67D5 /* NSData+Matcheable.m */,
				D16FEA2623078C63006E67D5 /* LSDataMatcher.m */,
				D16FEA2723078C63006E67D5 /* LSMatcher.m */,
				D16FEA2823078C63006E67D5 /* LSRegexMatcher.m */,
				D16FEA2923078C63006E67D5 /* NSRegularExpression+Matcheable.h */,
				D16FEA2A23078C63006E67D5 /* LSStringMatcher.m */,
				D16FEA2B23078C63006E67D5 /* NSString+Matcheable.h */,
				D16FEA2C23078C63006E67D5 /* LSDataMatcher.h */,
				D16FEA2D23078C63006E67D5 /* NSData+Matcheable.h */,
			);
			path = Matchers;
			sourceTree = "<group>";
		};
		D16FEA2E23078C63006E67D5 /* Categories */ = {
			isa = PBXGroup;
			children = (
				D16FEA2F23078C63006E67D5 /* NSData+Nocilla.h */,
				D16FEA3023078C63006E67D5 /* NSString+Nocilla.m */,
				D16FEA3123078C63006E67D5 /* NSData+Nocilla.m */,
				D16FEA3223078C63006E67D5 /* NSString+Nocilla.h */,
			);
			path = Categories;
			sourceTree = "<group>";
		};
		D16FEA3323078C63006E67D5 /* DSL */ = {
			isa = PBXGroup;
			children = (
				D16FEA3423078C63006E67D5 /* LSHTTPRequestDSLRepresentation.m */,
				D16FEA3523078C63006E67D5 /* LSStubRequestDSL.h */,
				D16FEA3623078C63006E67D5 /* LSStubResponseDSL.m */,
				D16FEA3723078C63006E67D5 /* LSStubRequestDSL.m */,
				D16FEA3823078C63006E67D5 /* LSHTTPRequestDSLRepresentation.h */,
				D16FEA3923078C63006E67D5 /* LSStubResponseDSL.h */,
			);
			path = DSL;
			sourceTree = "<group>";
		};
		D1A1CC98219FAB3500263AD8 /* ImageSource */ = {
			isa = PBXGroup;
			children = (
				D1A1CC99219FAB4B00263AD8 /* Source.swift */,
				D12AB69E215D2BB50013BA68 /* Resource.swift */,
				D1E56444219B16330057AAE3 /* ImageDataProvider.swift */,
			);
			path = ImageSource;
			sourceTree = "<group>";
		};
		D1ED2D021AD2CFA600CFC3EB = {
			isa = PBXGroup;
			children = (
				D12AB688215D2A280013BA68 /* Sources */,
				D10EC22C1C3D62E800A4211C /* Tests */,
				D1ED2D0C1AD2CFA600CFC3EB /* Products */,
				EA99D30544BD22799F7A5367 /* Frameworks */,
			);
			sourceTree = "<group>";
		};
		D1ED2D0C1AD2CFA600CFC3EB /* Products */ = {
			isa = PBXGroup;
			children = (
				D1ED2D351AD2D09F00CFC3EB /* Kingfisher.framework */,
				D1ED2D3F1AD2D09F00CFC3EB /* KingfisherTests.xctest */,
				D1F76072230974DE000C5269 /* KingfisherSwiftUI.framework */,
			);
			name = Products;
			sourceTree = "<group>";
		};
		D1F7607423097532000C5269 /* SwiftUI */ = {
			isa = PBXGroup;
			children = (
				4B24D1752314CDDA00497D39 /* Delegate.swift */,
				D1F7607523097532000C5269 /* ImageBinder.swift */,
				D1F7607623097532000C5269 /* KFImage.swift */,
			);
			path = SwiftUI;
			sourceTree = "<group>";
		};
		EA99D30544BD22799F7A5367 /* Frameworks */ = {
			isa = PBXGroup;
			children = (
				C959EEE7228940FE00467A10 /* QuartzCore.framework */,
				4B164ACE1B8D554200768EC6 /* CFNetwork.framework */,
				4B3E714D1B01FEB200F5AAED /* WatchKit.framework */,
			);
			name = Frameworks;
			sourceTree = "<group>";
		};
/* End PBXGroup section */

/* Begin PBXHeadersBuildPhase section */
		D1ED2D321AD2D09F00CFC3EB /* Headers */ = {
			isa = PBXHeadersBuildPhase;
			buildActionMask = 2147483647;
			files = (
				D12AB6F0215D2BB50013BA68 /* Kingfisher.h in Headers */,
			);
			runOnlyForDeploymentPostprocessing = 0;
		};
		D1F7606D230974DE000C5269 /* Headers */ = {
			isa = PBXHeadersBuildPhase;
			buildActionMask = 2147483647;
			files = (
				D1F7606E230974DE000C5269 /* Kingfisher.h in Headers */,
			);
			runOnlyForDeploymentPostprocessing = 0;
		};
/* End PBXHeadersBuildPhase section */

/* Begin PBXNativeTarget section */
		D1ED2D341AD2D09F00CFC3EB /* Kingfisher */ = {
			isa = PBXNativeTarget;
			buildConfigurationList = D1ED2D4E1AD2D09F00CFC3EB /* Build configuration list for PBXNativeTarget "Kingfisher" */;
			buildPhases = (
				D1ED2D301AD2D09F00CFC3EB /* Sources */,
				D1ED2D311AD2D09F00CFC3EB /* Frameworks */,
				D1ED2D321AD2D09F00CFC3EB /* Headers */,
			);
			buildRules = (
			);
			dependencies = (
			);
			name = Kingfisher;
			productName = Kingfisher;
			productReference = D1ED2D351AD2D09F00CFC3EB /* Kingfisher.framework */;
			productType = "com.apple.product-type.framework";
		};
		D1ED2D3E1AD2D09F00CFC3EB /* KingfisherTests */ = {
			isa = PBXNativeTarget;
			buildConfigurationList = D1ED2D521AD2D09F00CFC3EB /* Build configuration list for PBXNativeTarget "KingfisherTests" */;
			buildPhases = (
				D1ED2D3B1AD2D09F00CFC3EB /* Sources */,
				D1ED2D3C1AD2D09F00CFC3EB /* Frameworks */,
				D1ED2D3D1AD2D09F00CFC3EB /* Resources */,
			);
			buildRules = (
			);
			dependencies = (
				D1ED2D421AD2D09F00CFC3EB /* PBXTargetDependency */,
			);
			name = KingfisherTests;
			productName = KingfisherTests;
			productReference = D1ED2D3F1AD2D09F00CFC3EB /* KingfisherTests.xctest */;
			productType = "com.apple.product-type.bundle.unit-test";
		};
		D1F7603B230974DE000C5269 /* KingfisherSwiftUI */ = {
			isa = PBXNativeTarget;
			buildConfigurationList = D1F7606F230974DE000C5269 /* Build configuration list for PBXNativeTarget "KingfisherSwiftUI" */;
			buildPhases = (
				D1F7603C230974DE000C5269 /* Sources */,
				D1F7606C230974DE000C5269 /* Frameworks */,
				D1F7606D230974DE000C5269 /* Headers */,
			);
			buildRules = (
			);
			dependencies = (
			);
			name = KingfisherSwiftUI;
			productName = Kingfisher;
			productReference = D1F76072230974DE000C5269 /* KingfisherSwiftUI.framework */;
			productType = "com.apple.product-type.framework";
		};
/* End PBXNativeTarget section */

/* Begin PBXProject section */
		D1ED2D031AD2CFA600CFC3EB /* Project object */ = {
			isa = PBXProject;
			attributes = {
				LastSwiftUpdateCheck = 0720;
				LastUpgradeCheck = 1100;
				ORGANIZATIONNAME = "Wei Wang";
				TargetAttributes = {
					D1ED2D341AD2D09F00CFC3EB = {
						CreatedOnToolsVersion = 6.2;
						LastSwiftMigration = 1020;
						ProvisioningStyle = Manual;
					};
					D1ED2D3E1AD2D09F00CFC3EB = {
						CreatedOnToolsVersion = 6.2;
						LastSwiftMigration = 1020;
					};
				};
			};
			buildConfigurationList = D1ED2D061AD2CFA600CFC3EB /* Build configuration list for PBXProject "Kingfisher" */;
			compatibilityVersion = "Xcode 3.2";
			developmentRegion = en;
			hasScannedForEncodings = 0;
			knownRegions = (
				en,
				Base,
			);
			mainGroup = D1ED2D021AD2CFA600CFC3EB;
			productRefGroup = D1ED2D0C1AD2CFA600CFC3EB /* Products */;
			projectDirPath = "";
			projectRoot = "";
			targets = (
				D1ED2D341AD2D09F00CFC3EB /* Kingfisher */,
				D1F7603B230974DE000C5269 /* KingfisherSwiftUI */,
				D1ED2D3E1AD2D09F00CFC3EB /* KingfisherTests */,
			);
		};
/* End PBXProject section */

/* Begin PBXResourcesBuildPhase section */
		D1ED2D3D1AD2D09F00CFC3EB /* Resources */ = {
			isa = PBXResourcesBuildPhase;
			buildActionMask = 2147483647;
			files = (
				D16FEA3A23078C63006E67D5 /* LICENSE in Resources */,
				D1D2C32A1C70A3230018F2F9 /* single-frame.gif in Resources */,
				D16FEA3B23078C63006E67D5 /* README.md in Resources */,
				D12E0C4F1C47F23500AC98AD /* dancing-banana.gif in Resources */,
			);
			runOnlyForDeploymentPostprocessing = 0;
		};
/* End PBXResourcesBuildPhase section */

<<<<<<< HEAD
/* Begin PBXSourcesBuildPhase section */
=======
/* Begin PBXShellScriptBuildPhase section */
		1A7245D94CDE1E4D171C8E3B /* [CP] Check Pods Manifest.lock */ = {
			isa = PBXShellScriptBuildPhase;
			buildActionMask = 2147483647;
			files = (
			);
			inputPaths = (
			);
			name = "[CP] Check Pods Manifest.lock";
			outputPaths = (
			);
			runOnlyForDeploymentPostprocessing = 0;
			shellPath = /bin/sh;
			shellScript = "diff \"${PODS_ROOT}/../Podfile.lock\" \"${PODS_ROOT}/Manifest.lock\" > /dev/null\nif [[ $? != 0 ]] ; then\n    cat << EOM\nerror: The sandbox is not in sync with the Podfile.lock. Run 'pod install' or update your CocoaPods installation.\nEOM\n    exit 1\nfi\n";
			showEnvVarsInLog = 0;
		};
		3ACF82069FA33E2B17A8BF34 /* [CP] Check Pods Manifest.lock */ = {
			isa = PBXShellScriptBuildPhase;
			buildActionMask = 2147483647;
			files = (
			);
			inputPaths = (
				"${PODS_PODFILE_DIR_PATH}/Podfile.lock",
				"${PODS_ROOT}/Manifest.lock",
			);
			name = "[CP] Check Pods Manifest.lock";
			outputPaths = (
				"$(DERIVED_FILE_DIR)/Pods-KingfisherTests-checkManifestLockResult.txt",
			);
			runOnlyForDeploymentPostprocessing = 0;
			shellPath = /bin/sh;
			shellScript = "diff \"${PODS_PODFILE_DIR_PATH}/Podfile.lock\" \"${PODS_ROOT}/Manifest.lock\" > /dev/null\nif [ $? != 0 ] ; then\n    # print error to STDERR\n    echo \"error: The sandbox is not in sync with the Podfile.lock. Run 'pod install' or update your CocoaPods installation.\" >&2\n    exit 1\nfi\n# This output is used by Xcode 'outputs' to avoid re-running this script phase.\necho \"SUCCESS\" > \"${SCRIPT_OUTPUT_FILE_0}\"\n";
			showEnvVarsInLog = 0;
		};
		47A2E7E48EEB2B4ECBA002DE /* [CP] Check Pods Manifest.lock */ = {
			isa = PBXShellScriptBuildPhase;
			buildActionMask = 2147483647;
			files = (
			);
			inputPaths = (
			);
			name = "[CP] Check Pods Manifest.lock";
			outputPaths = (
			);
			runOnlyForDeploymentPostprocessing = 0;
			shellPath = /bin/sh;
			shellScript = "diff \"${PODS_ROOT}/../Podfile.lock\" \"${PODS_ROOT}/Manifest.lock\" > /dev/null\nif [[ $? != 0 ]] ; then\n    cat << EOM\nerror: The sandbox is not in sync with the Podfile.lock. Run 'pod install' or update your CocoaPods installation.\nEOM\n    exit 1\nfi\n";
			showEnvVarsInLog = 0;
		};
		875B3E20755E971898C499A3 /* [CP] Check Pods Manifest.lock */ = {
			isa = PBXShellScriptBuildPhase;
			buildActionMask = 2147483647;
			files = (
			);
			inputPaths = (
				"${PODS_PODFILE_DIR_PATH}/Podfile.lock",
				"${PODS_ROOT}/Manifest.lock",
			);
			name = "[CP] Check Pods Manifest.lock";
			outputPaths = (
				"$(DERIVED_FILE_DIR)/Pods-KingfisherTests-macOS-checkManifestLockResult.txt",
			);
			runOnlyForDeploymentPostprocessing = 0;
			shellPath = /bin/sh;
			shellScript = "diff \"${PODS_PODFILE_DIR_PATH}/Podfile.lock\" \"${PODS_ROOT}/Manifest.lock\" > /dev/null\nif [ $? != 0 ] ; then\n    # print error to STDERR\n    echo \"error: The sandbox is not in sync with the Podfile.lock. Run 'pod install' or update your CocoaPods installation.\" >&2\n    exit 1\nfi\n# This output is used by Xcode 'outputs' to avoid re-running this script phase.\necho \"SUCCESS\" > \"${SCRIPT_OUTPUT_FILE_0}\"\n";
			showEnvVarsInLog = 0;
		};
		9336000264DA10AF6BEC0C4C /* [CP] Check Pods Manifest.lock */ = {
			isa = PBXShellScriptBuildPhase;
			buildActionMask = 2147483647;
			files = (
			);
			inputPaths = (
			);
			name = "[CP] Check Pods Manifest.lock";
			outputPaths = (
			);
			runOnlyForDeploymentPostprocessing = 0;
			shellPath = /bin/sh;
			shellScript = "diff \"${PODS_ROOT}/../Podfile.lock\" \"${PODS_ROOT}/Manifest.lock\" > /dev/null\nif [[ $? != 0 ]] ; then\n    cat << EOM\nerror: The sandbox is not in sync with the Podfile.lock. Run 'pod install' or update your CocoaPods installation.\nEOM\n    exit 1\nfi\n";
			showEnvVarsInLog = 0;
		};
		A5A13E4B02EADA5851C42A76 /* [CP] Check Pods Manifest.lock */ = {
			isa = PBXShellScriptBuildPhase;
			buildActionMask = 2147483647;
			files = (
			);
			inputPaths = (
				"${PODS_PODFILE_DIR_PATH}/Podfile.lock",
				"${PODS_ROOT}/Manifest.lock",
			);
			name = "[CP] Check Pods Manifest.lock";
			outputPaths = (
				"$(DERIVED_FILE_DIR)/Pods-KingfisherTests-tvOS-checkManifestLockResult.txt",
			);
			runOnlyForDeploymentPostprocessing = 0;
			shellPath = /bin/sh;
			shellScript = "diff \"${PODS_PODFILE_DIR_PATH}/Podfile.lock\" \"${PODS_ROOT}/Manifest.lock\" > /dev/null\nif [ $? != 0 ] ; then\n    # print error to STDERR\n    echo \"error: The sandbox is not in sync with the Podfile.lock. Run 'pod install' or update your CocoaPods installation.\" >&2\n    exit 1\nfi\n# This output is used by Xcode 'outputs' to avoid re-running this script phase.\necho \"SUCCESS\" > \"${SCRIPT_OUTPUT_FILE_0}\"\n";
			showEnvVarsInLog = 0;
		};
/* End PBXShellScriptBuildPhase section */

/* Begin PBXSourcesBuildPhase section */
		4B2944431C3D01B20088C3E7 /* Sources */ = {
			isa = PBXSourcesBuildPhase;
			buildActionMask = 2147483647;
			files = (
				D1A37BEF215D375F009B39B7 /* Deprecated.swift in Sources */,
				D1A37BC6215D2DBA009B39B7 /* ImageCache.swift in Sources */,
				D1A37BF4215D3850009B39B7 /* SizeExtensions.swift in Sources */,
				D1A37BC7215D2DBA009B39B7 /* CacheSerializer.swift in Sources */,
				4B46CC6B21744AC500D90C4A /* DiskStorage.swift in Sources */,
				D1A37BC8215D2DBA009B39B7 /* FormatIndicatedCacheSerializer.swift in Sources */,
				D1A37BC9215D2DBA009B39B7 /* ImageView+Kingfisher.swift in Sources */,
				D13646762165A1A100A33652 /* Result.swift in Sources */,
				4B46CC66217449E000D90C4A /* Storage.swift in Sources */,
				D1A37BCA215D2DBA009B39B7 /* NSButton+Kingfisher.swift in Sources */,
				D1A37BCB215D2DBA009B39B7 /* Kingfisher.swift in Sources */,
				4B8351CE217084660081EED8 /* Runtime.swift in Sources */,
				D1839847216E333E003927D3 /* Delegate.swift in Sources */,
				D1A37BCC215D2DBA009B39B7 /* KingfisherError.swift in Sources */,
				D1A37BCD215D2DBA009B39B7 /* KingfisherManager.swift in Sources */,
				D1A37BE5215D359F009B39B7 /* ImageFormat.swift in Sources */,
				D1A37BCE215D2DBA009B39B7 /* KingfisherOptionsInfo.swift in Sources */,
				D1A37BCF215D2DBA009B39B7 /* Image.swift in Sources */,
				D8B3692921C5CED6000F36F6 /* RedirectHandler.swift in Sources */,
				D1A37BD0215D2DBA009B39B7 /* ImageTransition.swift in Sources */,
				4B10480F216F157000300C61 /* ImageDataProcessor.swift in Sources */,
				D1A37BD1215D2DBA009B39B7 /* ImageProcessor.swift in Sources */,
				4B8E291E216F40AA0095FAD1 /* AuthenticationChallengeResponsable.swift in Sources */,
				D1BA781F2174D07800C69D7B /* CallbackQueue.swift in Sources */,
				D1A37BD2215D2DBA009B39B7 /* Filter.swift in Sources */,
				D1E56447219B16330057AAE3 /* ImageDataProvider.swift in Sources */,
				D1A37BD3215D2DBA009B39B7 /* Placeholder.swift in Sources */,
				4BD821692189FD330084CC21 /* SessionDataTask.swift in Sources */,
				D1A37BE0215D34E8009B39B7 /* ImageDrawing.swift in Sources */,
				D1A37BD4215D2DBA009B39B7 /* GIFAnimatedImage.swift in Sources */,
				4B46CC61217449C600D90C4A /* MemoryStorage.swift in Sources */,
				D1A37BD5215D2DBA009B39B7 /* RequestModifier.swift in Sources */,
				D1A37BEA215D365A009B39B7 /* ExtensionHelpers.swift in Sources */,
				C9286409228584EB00257182 /* ImageProgressive.swift in Sources */,
				4BD821642189FC0C0084CC21 /* SessionDelegate.swift in Sources */,
				D1A37BD6215D2DBA009B39B7 /* Resource.swift in Sources */,
				D1A37BD7215D2DBA009B39B7 /* ImageDownloader.swift in Sources */,
				D1A37BD8215D2DBA009B39B7 /* ImageModifier.swift in Sources */,
				D1A37BD9215D2DBA009B39B7 /* ImagePrefetcher.swift in Sources */,
				D1A37BDB215D2DBA009B39B7 /* Box.swift in Sources */,
				D1A1CC9C219FAB4B00263AD8 /* Source.swift in Sources */,
				B567067C22E5C96E008A8979 /* NSTextAttachment+Kingfisher.swift in Sources */,
				D1A37BDC215D2DBA009B39B7 /* Indicator.swift in Sources */,
				4B8E2919216F3F7F0095FAD1 /* ImageDownloaderDelegate.swift in Sources */,
				D114F36E215D2D0B00A01349 /* String+MD5.swift in Sources */,
			);
			runOnlyForDeploymentPostprocessing = 0;
		};
		4B37667B1C478F940001443F /* Sources */ = {
			isa = PBXSourcesBuildPhase;
			buildActionMask = 2147483647;
			files = (
				D12E0C761C47F71700AC98AD /* KingfisherTestHelper.swift in Sources */,
				D12E0C6E1C47F6FE00AC98AD /* ImageCacheTests.swift in Sources */,
				D1E564422199C21E0057AAE3 /* StorageExpirationTests.swift in Sources */,
				4BCFF7A721990DB70055AAC4 /* MemoryStorageTests.swift in Sources */,
				D12E0C6F1C47F6FE00AC98AD /* ImageDownloaderTests.swift in Sources */,
				D9638BA71C7DCF560046523D /* ImagePrefetcherTests.swift in Sources */,
				D12E0C701C47F6FE00AC98AD /* ImageExtensionTests.swift in Sources */,
				D12E0C711C47F6FE00AC98AD /* ImageViewExtensionTests.swift in Sources */,
				D12E0C721C47F6FE00AC98AD /* KingfisherManagerTests.swift in Sources */,
				F72CE9CF1FCF17ED00CC522A /* ImageModifierTests.swift in Sources */,
				D12E0C731C47F6FE00AC98AD /* KingfisherOptionsInfoTests.swift in Sources */,
				D186696E21834261002B502E /* ImageDrawingTests.swift in Sources */,
				4BCFF7AB219932390055AAC4 /* DiskStorageTests.swift in Sources */,
				D1A1CCA021A0F98600263AD8 /* ImageDataProviderTests.swift in Sources */,
				4B8351C9217066580081EED8 /* StubHelpers.swift in Sources */,
				D1DC4B421D60996D00DFDFAA /* StringExtensionTests.swift in Sources */,
				D1BFED96222ACC6B009330C8 /* ImageProcessorTests.swift in Sources */,
				D12E0C741C47F6FE00AC98AD /* UIButtonExtensionTests.swift in Sources */,
			);
			runOnlyForDeploymentPostprocessing = 0;
		};
		D10EC22D1C3D632300A4211C /* Sources */ = {
			isa = PBXSourcesBuildPhase;
			buildActionMask = 2147483647;
			files = (
				D12E0C891C47F7B700AC98AD /* KingfisherTestHelper.swift in Sources */,
				185218B61CC07F8300BD58DE /* NSButtonExtensionTests.swift in Sources */,
				D1E564432199C21E0057AAE3 /* StorageExpirationTests.swift in Sources */,
				4BCFF7A821990DB70055AAC4 /* MemoryStorageTests.swift in Sources */,
				D12E0C821C47F7AF00AC98AD /* ImageCacheTests.swift in Sources */,
				D12E0C831C47F7AF00AC98AD /* ImageDownloaderTests.swift in Sources */,
				D9638BA81C7DCF570046523D /* ImagePrefetcherTests.swift in Sources */,
				D12E0C841C47F7AF00AC98AD /* ImageExtensionTests.swift in Sources */,
				D12E0C851C47F7AF00AC98AD /* ImageViewExtensionTests.swift in Sources */,
				F72CE9D01FCF17ED00CC522A /* ImageModifierTests.swift in Sources */,
				D12E0C861C47F7AF00AC98AD /* KingfisherManagerTests.swift in Sources */,
				D186696F21834261002B502E /* ImageDrawingTests.swift in Sources */,
				4BCFF7AC219932390055AAC4 /* DiskStorageTests.swift in Sources */,
				D1A1CCA121A0F98600263AD8 /* ImageDataProviderTests.swift in Sources */,
				4B8351CA217066580081EED8 /* StubHelpers.swift in Sources */,
				D1DC4B431D60996D00DFDFAA /* StringExtensionTests.swift in Sources */,
				D1BFED97222ACC6B009330C8 /* ImageProcessorTests.swift in Sources */,
				D12E0C871C47F7AF00AC98AD /* KingfisherOptionsInfoTests.swift in Sources */,
			);
			runOnlyForDeploymentPostprocessing = 0;
		};
		D13F49D11BEDA67C00CE335D /* Sources */ = {
			isa = PBXSourcesBuildPhase;
			buildActionMask = 2147483647;
			files = (
				D12AB6CD215D2BB50013BA68 /* ImageModifier.swift in Sources */,
				D12AB719215D2BB50013BA68 /* CacheSerializer.swift in Sources */,
				D1E56446219B16330057AAE3 /* ImageDataProvider.swift in Sources */,
				D12AB731215D2BB50013BA68 /* AnimatedImageView.swift in Sources */,
				4B46CC65217449E000D90C4A /* Storage.swift in Sources */,
				D12AB6E5215D2BB50013BA68 /* Placeholder.swift in Sources */,
				4B46CC6A21744AC500D90C4A /* DiskStorage.swift in Sources */,
				4B46CC60217449C600D90C4A /* MemoryStorage.swift in Sources */,
				D1839846216E333E003927D3 /* Delegate.swift in Sources */,
				D12AB6D9215D2BB50013BA68 /* ImageTransition.swift in Sources */,
				D1A37BE9215D365A009B39B7 /* ExtensionHelpers.swift in Sources */,
				C9286408228584EB00257182 /* ImageProgressive.swift in Sources */,
				D12AB6DD215D2BB50013BA68 /* ImageProcessor.swift in Sources */,
				D12AB6D5215D2BB50013BA68 /* Image.swift in Sources */,
				B567067A22E5C75E008A8979 /* NSTextAttachment+Kingfisher.swift in Sources */,
				D12AB729215D2BB50013BA68 /* String+MD5.swift in Sources */,
				4B8E2918216F3F7F0095FAD1 /* ImageDownloaderDelegate.swift in Sources */,
				D12AB705215D2BB50013BA68 /* Kingfisher.swift in Sources */,
				D1BA781E2174D07800C69D7B /* CallbackQueue.swift in Sources */,
				D12AB71D215D2BB50013BA68 /* FormatIndicatedCacheSerializer.swift in Sources */,
				D1A37BF3215D3850009B39B7 /* SizeExtensions.swift in Sources */,
				D12AB70D215D2BB50013BA68 /* KingfisherManager.swift in Sources */,
				4B8351CD217084660081EED8 /* Runtime.swift in Sources */,
				D12AB6C1215D2BB50013BA68 /* RequestModifier.swift in Sources */,
				4B10480E216F157000300C61 /* ImageDataProcessor.swift in Sources */,
				D12AB72D215D2BB50013BA68 /* Indicator.swift in Sources */,
				D12AB6C9215D2BB50013BA68 /* ImageDownloader.swift in Sources */,
				D1A37BE4215D359F009B39B7 /* ImageFormat.swift in Sources */,
				D12AB715215D2BB50013BA68 /* ImageCache.swift in Sources */,
				D12AB6D1215D2BB50013BA68 /* ImagePrefetcher.swift in Sources */,
				D12AB6F5215D2BB50013BA68 /* ImageView+Kingfisher.swift in Sources */,
				D12AB6FD215D2BB50013BA68 /* UIButton+Kingfisher.swift in Sources */,
				D12AB6E9215D2BB50013BA68 /* GIFAnimatedImage.swift in Sources */,
				D13646752165A1A100A33652 /* Result.swift in Sources */,
				D1A1CC9B219FAB4B00263AD8 /* Source.swift in Sources */,
				4BD821632189FC0C0084CC21 /* SessionDelegate.swift in Sources */,
				D12AB6E1215D2BB50013BA68 /* Filter.swift in Sources */,
				D12AB6C5215D2BB50013BA68 /* Resource.swift in Sources */,
				D8B3692A21C5CED7000F36F6 /* RedirectHandler.swift in Sources */,
				D1A37BDF215D34E8009B39B7 /* ImageDrawing.swift in Sources */,
				4BD821682189FD330084CC21 /* SessionDataTask.swift in Sources */,
				D12AB709215D2BB50013BA68 /* KingfisherError.swift in Sources */,
				D1A37BEE215D375F009B39B7 /* Deprecated.swift in Sources */,
				D12AB725215D2BB50013BA68 /* Box.swift in Sources */,
				4B8E291D216F40AA0095FAD1 /* AuthenticationChallengeResponsable.swift in Sources */,
				D12AB711215D2BB50013BA68 /* KingfisherOptionsInfo.swift in Sources */,
			);
			runOnlyForDeploymentPostprocessing = 0;
		};
		D16799E61C4E74460020FD12 /* Sources */ = {
			isa = PBXSourcesBuildPhase;
			buildActionMask = 2147483647;
			files = (
				D1A1CC9D219FAB4B00263AD8 /* Source.swift in Sources */,
				D1A37BE1215D34E8009B39B7 /* ImageDrawing.swift in Sources */,
				D12AB6CF215D2BB50013BA68 /* ImageModifier.swift in Sources */,
				D1A37BF5215D3850009B39B7 /* SizeExtensions.swift in Sources */,
				D12AB71B215D2BB50013BA68 /* CacheSerializer.swift in Sources */,
				4B46CC6C21744AC500D90C4A /* DiskStorage.swift in Sources */,
				D8B3692821C5CED6000F36F6 /* RedirectHandler.swift in Sources */,
				D12AB6DB215D2BB50013BA68 /* ImageTransition.swift in Sources */,
				4BD821652189FC0C0084CC21 /* SessionDelegate.swift in Sources */,
				D1BA78202174D07800C69D7B /* CallbackQueue.swift in Sources */,
				4B8E291A216F3F7F0095FAD1 /* ImageDownloaderDelegate.swift in Sources */,
				4BD8216A2189FD330084CC21 /* SessionDataTask.swift in Sources */,
				D12AB6DF215D2BB50013BA68 /* ImageProcessor.swift in Sources */,
				D12AB6D7215D2BB50013BA68 /* Image.swift in Sources */,
				D12AB72B215D2BB50013BA68 /* String+MD5.swift in Sources */,
				D12AB707215D2BB50013BA68 /* Kingfisher.swift in Sources */,
				D12AB71F215D2BB50013BA68 /* FormatIndicatedCacheSerializer.swift in Sources */,
				D12AB703215D2BB50013BA68 /* WKInterfaceImage+Kingfisher.swift in Sources */,
				D1839848216E333E003927D3 /* Delegate.swift in Sources */,
				D12AB70F215D2BB50013BA68 /* KingfisherManager.swift in Sources */,
				D1A37BF0215D375F009B39B7 /* Deprecated.swift in Sources */,
				C928640A228584EB00257182 /* ImageProgressive.swift in Sources */,
				4B8351CF217084660081EED8 /* Runtime.swift in Sources */,
				D13646772165A1A100A33652 /* Result.swift in Sources */,
				D12AB6C3215D2BB50013BA68 /* RequestModifier.swift in Sources */,
				4B8E291F216F40AA0095FAD1 /* AuthenticationChallengeResponsable.swift in Sources */,
				D12AB6CB215D2BB50013BA68 /* ImageDownloader.swift in Sources */,
				D12AB717215D2BB50013BA68 /* ImageCache.swift in Sources */,
				D12AB6D3215D2BB50013BA68 /* ImagePrefetcher.swift in Sources */,
				4B46CC67217449E000D90C4A /* Storage.swift in Sources */,
				4B104810216F157000300C61 /* ImageDataProcessor.swift in Sources */,
				D12AB6EB215D2BB50013BA68 /* GIFAnimatedImage.swift in Sources */,
				D12AB6C7215D2BB50013BA68 /* Resource.swift in Sources */,
				D12AB70B215D2BB50013BA68 /* KingfisherError.swift in Sources */,
				D12AB727215D2BB50013BA68 /* Box.swift in Sources */,
				4B46CC62217449C600D90C4A /* MemoryStorage.swift in Sources */,
				D1A37BE6215D359F009B39B7 /* ImageFormat.swift in Sources */,
				D12AB713215D2BB50013BA68 /* KingfisherOptionsInfo.swift in Sources */,
				D1E56448219B16330057AAE3 /* ImageDataProvider.swift in Sources */,
				D1A37BEB215D365A009B39B7 /* ExtensionHelpers.swift in Sources */,
			);
			runOnlyForDeploymentPostprocessing = 0;
		};
>>>>>>> 02971d78
		D1ED2D301AD2D09F00CFC3EB /* Sources */ = {
			isa = PBXSourcesBuildPhase;
			buildActionMask = 2147483647;
			files = (
				D12AB6CC215D2BB50013BA68 /* ImageModifier.swift in Sources */,
				D12AB718215D2BB50013BA68 /* CacheSerializer.swift in Sources */,
				D1E56445219B16330057AAE3 /* ImageDataProvider.swift in Sources */,
				D12AB730215D2BB50013BA68 /* AnimatedImageView.swift in Sources */,
				4B46CC64217449E000D90C4A /* Storage.swift in Sources */,
				D12AB6E4215D2BB50013BA68 /* Placeholder.swift in Sources */,
				4B46CC6921744AC500D90C4A /* DiskStorage.swift in Sources */,
				4B46CC5F217449C600D90C4A /* MemoryStorage.swift in Sources */,
				D1839845216E333E003927D3 /* Delegate.swift in Sources */,
				D12AB6D8215D2BB50013BA68 /* ImageTransition.swift in Sources */,
				D1A37BE8215D365A009B39B7 /* ExtensionHelpers.swift in Sources */,
				C9286407228584EB00257182 /* ImageProgressive.swift in Sources */,
				D12AB6DC215D2BB50013BA68 /* ImageProcessor.swift in Sources */,
				D12AB6D4215D2BB50013BA68 /* Image.swift in Sources */,
				B567067922E5C75E008A8979 /* NSTextAttachment+Kingfisher.swift in Sources */,
				D12AB728215D2BB50013BA68 /* String+MD5.swift in Sources */,
				4B8E2917216F3F7F0095FAD1 /* ImageDownloaderDelegate.swift in Sources */,
				D12AB704215D2BB50013BA68 /* Kingfisher.swift in Sources */,
				D1BA781D2174D07800C69D7B /* CallbackQueue.swift in Sources */,
				D12AB71C215D2BB50013BA68 /* FormatIndicatedCacheSerializer.swift in Sources */,
				D1A37BF2215D3850009B39B7 /* SizeExtensions.swift in Sources */,
				D12AB70C215D2BB50013BA68 /* KingfisherManager.swift in Sources */,
				4B8351CC217084660081EED8 /* Runtime.swift in Sources */,
				D12AB6C0215D2BB50013BA68 /* RequestModifier.swift in Sources */,
				4B10480D216F157000300C61 /* ImageDataProcessor.swift in Sources */,
				D12AB72C215D2BB50013BA68 /* Indicator.swift in Sources */,
				D12AB6C8215D2BB50013BA68 /* ImageDownloader.swift in Sources */,
				D11D9B72245FA6F700C5A0AE /* RetryStrategy.swift in Sources */,
				D1A37BE3215D359F009B39B7 /* ImageFormat.swift in Sources */,
				D12AB714215D2BB50013BA68 /* ImageCache.swift in Sources */,
				D12AB6D0215D2BB50013BA68 /* ImagePrefetcher.swift in Sources */,
				D12AB6F4215D2BB50013BA68 /* ImageView+Kingfisher.swift in Sources */,
				D12AB6FC215D2BB50013BA68 /* UIButton+Kingfisher.swift in Sources */,
				D12AB6E8215D2BB50013BA68 /* GIFAnimatedImage.swift in Sources */,
				D13646742165A1A100A33652 /* Result.swift in Sources */,
				D1A1CC9A219FAB4B00263AD8 /* Source.swift in Sources */,
				4BD821622189FC0C0084CC21 /* SessionDelegate.swift in Sources */,
				D12AB6E0215D2BB50013BA68 /* Filter.swift in Sources */,
				4BE688F722FD513100B11168 /* NSButton+Kingfisher.swift in Sources */,
				D12AB6C4215D2BB50013BA68 /* Resource.swift in Sources */,
				D8FCF6A821C5A0E500F9ABC0 /* RedirectHandler.swift in Sources */,
				D1A37BDE215D34E8009B39B7 /* ImageDrawing.swift in Sources */,
				4BD821672189FD330084CC21 /* SessionDataTask.swift in Sources */,
				D12AB708215D2BB50013BA68 /* KingfisherError.swift in Sources */,
				D1A37BED215D375F009B39B7 /* Deprecated.swift in Sources */,
				4BE688F822FD513700B11168 /* WKInterfaceImage+Kingfisher.swift in Sources */,
				D12AB724215D2BB50013BA68 /* Box.swift in Sources */,
				4B8E291C216F40AA0095FAD1 /* AuthenticationChallengeResponsable.swift in Sources */,
				D12AB710215D2BB50013BA68 /* KingfisherOptionsInfo.swift in Sources */,
			);
			runOnlyForDeploymentPostprocessing = 0;
		};
		D1ED2D3B1AD2D09F00CFC3EB /* Sources */ = {
			isa = PBXSourcesBuildPhase;
			buildActionMask = 2147483647;
			files = (
				D12E0C571C47F23500AC98AD /* KingfisherTestHelper.swift in Sources */,
				D16FEA4923078C63006E67D5 /* NSRegularExpression+Matcheable.m in Sources */,
				D12E0C581C47F23500AC98AD /* UIButtonExtensionTests.swift in Sources */,
				D1E564412199C21E0057AAE3 /* StorageExpirationTests.swift in Sources */,
				D16FEA4123078C63006E67D5 /* NSURLRequest+LSHTTPRequest.m in Sources */,
				4BCFF7A621990DB70055AAC4 /* MemoryStorageTests.swift in Sources */,
				D16FEA4623078C63006E67D5 /* LSASIHTTPRequestHook.m in Sources */,
				D12E0C561C47F23500AC98AD /* KingfisherOptionsInfoTests.swift in Sources */,
				D9638BA61C7DC71F0046523D /* ImagePrefetcherTests.swift in Sources */,
				D12E0C551C47F23500AC98AD /* KingfisherManagerTests.swift in Sources */,
				D16FEA4523078C63006E67D5 /* ASIHTTPRequestStub.m in Sources */,
				D16FEA4423078C63006E67D5 /* LSHTTPStubURLProtocol.m in Sources */,
				D12E0C511C47F23500AC98AD /* ImageDownloaderTests.swift in Sources */,
				D16FEA4A23078C63006E67D5 /* NSString+Matcheable.m in Sources */,
				D16FEA4723078C63006E67D5 /* LSASIHTTPRequestAdapter.m in Sources */,
				D16FEA4F23078C63006E67D5 /* LSStringMatcher.m in Sources */,
				D16FEA3C23078C63006E67D5 /* LSStubRequest.m in Sources */,
				D12E0C521C47F23500AC98AD /* ImageExtensionTests.swift in Sources */,
				D16FEA5123078C63006E67D5 /* NSData+Nocilla.m in Sources */,
				D16FEA5523079707006E67D5 /* NSButtonExtensionTests.swift in Sources */,
				D16FEA5023078C63006E67D5 /* NSString+Nocilla.m in Sources */,
				D16FEA4E23078C63006E67D5 /* LSRegexMatcher.m in Sources */,
				F72CE9CE1FCF17ED00CC522A /* ImageModifierTests.swift in Sources */,
				D12E0C531C47F23500AC98AD /* ImageViewExtensionTests.swift in Sources */,
				D16FEA4023078C63006E67D5 /* LSHTTPClientHook.m in Sources */,
				D16FEA3F23078C63006E67D5 /* LSHTTPRequestDiff.m in Sources */,
				D186696D21834261002B502E /* ImageDrawingTests.swift in Sources */,
				D16FEA4323078C63006E67D5 /* NSURLRequest+DSL.m in Sources */,
				D16FEA5323078C63006E67D5 /* LSStubResponseDSL.m in Sources */,
				D16FEA4C23078C63006E67D5 /* LSDataMatcher.m in Sources */,
				4BCFF7AA219932390055AAC4 /* DiskStorageTests.swift in Sources */,
				D16FEA5423078C63006E67D5 /* LSStubRequestDSL.m in Sources */,
				D1A1CC9F21A0F98600263AD8 /* ImageDataProviderTests.swift in Sources */,
				D16FEA4823078C63006E67D5 /* LSNSURLSessionHook.m in Sources */,
				D16FEA3E23078C63006E67D5 /* LSNocilla.m in Sources */,
				D16FEA4D23078C63006E67D5 /* LSMatcher.m in Sources */,
				4B8351C8217066580081EED8 /* StubHelpers.swift in Sources */,
				D1F1F6FF24625EC600910725 /* RetryStrategyTests.swift in Sources */,
				D1DC4B411D60996D00DFDFAA /* StringExtensionTests.swift in Sources */,
				D1BFED95222ACC6B009330C8 /* ImageProcessorTests.swift in Sources */,
				D16FEA5223078C63006E67D5 /* LSHTTPRequestDSLRepresentation.m in Sources */,
				D16FEA4223078C63006E67D5 /* LSNSURLHook.m in Sources */,
				D16FEA4B23078C63006E67D5 /* NSData+Matcheable.m in Sources */,
				D16FEA3D23078C63006E67D5 /* LSStubResponse.m in Sources */,
				D12E0C501C47F23500AC98AD /* ImageCacheTests.swift in Sources */,
				4BA3BF1E228BCDD100909201 /* DataReceivingSideEffectTests.swift in Sources */,
			);
			runOnlyForDeploymentPostprocessing = 0;
		};
		D1F7603C230974DE000C5269 /* Sources */ = {
			isa = PBXSourcesBuildPhase;
			buildActionMask = 2147483647;
			files = (
				4B24D1762314CDDA00497D39 /* Delegate.swift in Sources */,
				D1F7607823097533000C5269 /* KFImage.swift in Sources */,
				D1F7607723097533000C5269 /* ImageBinder.swift in Sources */,
			);
			runOnlyForDeploymentPostprocessing = 0;
		};
/* End PBXSourcesBuildPhase section */

/* Begin PBXTargetDependency section */
		D1ED2D421AD2D09F00CFC3EB /* PBXTargetDependency */ = {
			isa = PBXTargetDependency;
			target = D1ED2D341AD2D09F00CFC3EB /* Kingfisher */;
			targetProxy = D1ED2D411AD2D09F00CFC3EB /* PBXContainerItemProxy */;
		};
/* End PBXTargetDependency section */

/* Begin XCBuildConfiguration section */
		D1ED2D281AD2CFA600CFC3EB /* Debug */ = {
			isa = XCBuildConfiguration;
			buildSettings = {
				ALWAYS_SEARCH_USER_PATHS = NO;
				CLANG_ANALYZER_LOCALIZABILITY_NONLOCALIZED = YES;
				CLANG_CXX_LANGUAGE_STANDARD = "gnu++0x";
				CLANG_CXX_LIBRARY = "libc++";
				CLANG_ENABLE_MODULES = YES;
				CLANG_ENABLE_OBJC_ARC = YES;
				CLANG_WARN_BLOCK_CAPTURE_AUTORELEASING = YES;
				CLANG_WARN_BOOL_CONVERSION = YES;
				CLANG_WARN_COMMA = YES;
				CLANG_WARN_CONSTANT_CONVERSION = YES;
				CLANG_WARN_DEPRECATED_OBJC_IMPLEMENTATIONS = YES;
				CLANG_WARN_DIRECT_OBJC_ISA_USAGE = YES_ERROR;
				CLANG_WARN_EMPTY_BODY = YES;
				CLANG_WARN_ENUM_CONVERSION = YES;
				CLANG_WARN_INFINITE_RECURSION = YES;
				CLANG_WARN_INT_CONVERSION = YES;
				CLANG_WARN_NON_LITERAL_NULL_CONVERSION = YES;
				CLANG_WARN_OBJC_IMPLICIT_RETAIN_SELF = YES;
				CLANG_WARN_OBJC_LITERAL_CONVERSION = YES;
				CLANG_WARN_OBJC_ROOT_CLASS = YES_ERROR;
				CLANG_WARN_RANGE_LOOP_ANALYSIS = YES;
				CLANG_WARN_STRICT_PROTOTYPES = YES;
				CLANG_WARN_SUSPICIOUS_MOVE = YES;
				CLANG_WARN_UNREACHABLE_CODE = YES;
				CLANG_WARN__DUPLICATE_METHOD_MATCH = YES;
				COPY_PHASE_STRIP = NO;
				DEBUG_INFORMATION_FORMAT = dwarf;
				DEFINES_MODULE = YES;
				ENABLE_STRICT_OBJC_MSGSEND = YES;
				ENABLE_TESTABILITY = YES;
				GCC_C_LANGUAGE_STANDARD = gnu99;
				GCC_DYNAMIC_NO_PIC = NO;
				GCC_NO_COMMON_BLOCKS = YES;
				GCC_OPTIMIZATION_LEVEL = 0;
				GCC_PREPROCESSOR_DEFINITIONS = (
					"DEBUG=1",
					"$(inherited)",
				);
				GCC_SYMBOLS_PRIVATE_EXTERN = NO;
				GCC_WARN_64_TO_32_BIT_CONVERSION = YES;
				GCC_WARN_ABOUT_RETURN_TYPE = YES_ERROR;
				GCC_WARN_UNDECLARED_SELECTOR = YES;
				GCC_WARN_UNINITIALIZED_AUTOS = YES_AGGRESSIVE;
				GCC_WARN_UNUSED_FUNCTION = YES;
				GCC_WARN_UNUSED_VARIABLE = YES;
				IPHONEOS_DEPLOYMENT_TARGET = 10.0;
				LD_DYLIB_INSTALL_NAME = "@rpath";
				MACOSX_DEPLOYMENT_TARGET = 10.12;
				ONLY_ACTIVE_ARCH = YES;
				PRODUCT_BUNDLE_PACKAGE_TYPE = BNDL;
				SDKROOT = "";
				SUPPORTED_PLATFORMS = "watchsimulator iphonesimulator appletvsimulator watchos appletvos iphoneos macosx";
				SWIFT_INSTALL_OBJC_HEADER = NO;
				SWIFT_OPTIMIZATION_LEVEL = "-Onone";
				SWIFT_VERSION = 4.2;
				TARGETED_DEVICE_FAMILY = "1,2,3,4";
				TVOS_DEPLOYMENT_TARGET = 10.0;
				WATCHOS_DEPLOYMENT_TARGET = 3.0;
			};
			name = Debug;
		};
		D1ED2D291AD2CFA600CFC3EB /* Release */ = {
			isa = XCBuildConfiguration;
			buildSettings = {
				ALWAYS_SEARCH_USER_PATHS = NO;
				CLANG_ANALYZER_LOCALIZABILITY_NONLOCALIZED = YES;
				CLANG_CXX_LANGUAGE_STANDARD = "gnu++0x";
				CLANG_CXX_LIBRARY = "libc++";
				CLANG_ENABLE_MODULES = YES;
				CLANG_ENABLE_OBJC_ARC = YES;
				CLANG_WARN_BLOCK_CAPTURE_AUTORELEASING = YES;
				CLANG_WARN_BOOL_CONVERSION = YES;
				CLANG_WARN_COMMA = YES;
				CLANG_WARN_CONSTANT_CONVERSION = YES;
				CLANG_WARN_DEPRECATED_OBJC_IMPLEMENTATIONS = YES;
				CLANG_WARN_DIRECT_OBJC_ISA_USAGE = YES_ERROR;
				CLANG_WARN_EMPTY_BODY = YES;
				CLANG_WARN_ENUM_CONVERSION = YES;
				CLANG_WARN_INFINITE_RECURSION = YES;
				CLANG_WARN_INT_CONVERSION = YES;
				CLANG_WARN_NON_LITERAL_NULL_CONVERSION = YES;
				CLANG_WARN_OBJC_IMPLICIT_RETAIN_SELF = YES;
				CLANG_WARN_OBJC_LITERAL_CONVERSION = YES;
				CLANG_WARN_OBJC_ROOT_CLASS = YES_ERROR;
				CLANG_WARN_RANGE_LOOP_ANALYSIS = YES;
				CLANG_WARN_STRICT_PROTOTYPES = YES;
				CLANG_WARN_SUSPICIOUS_MOVE = YES;
				CLANG_WARN_UNREACHABLE_CODE = YES;
				CLANG_WARN__DUPLICATE_METHOD_MATCH = YES;
				COPY_PHASE_STRIP = NO;
				DEBUG_INFORMATION_FORMAT = "dwarf-with-dsym";
				DEFINES_MODULE = YES;
				ENABLE_NS_ASSERTIONS = NO;
				ENABLE_STRICT_OBJC_MSGSEND = YES;
				GCC_C_LANGUAGE_STANDARD = gnu99;
				GCC_NO_COMMON_BLOCKS = YES;
				GCC_WARN_64_TO_32_BIT_CONVERSION = YES;
				GCC_WARN_ABOUT_RETURN_TYPE = YES_ERROR;
				GCC_WARN_UNDECLARED_SELECTOR = YES;
				GCC_WARN_UNINITIALIZED_AUTOS = YES_AGGRESSIVE;
				GCC_WARN_UNUSED_FUNCTION = YES;
				GCC_WARN_UNUSED_VARIABLE = YES;
				IPHONEOS_DEPLOYMENT_TARGET = 10.0;
				LD_DYLIB_INSTALL_NAME = "@rpath";
				MACOSX_DEPLOYMENT_TARGET = 10.12;
				PRODUCT_BUNDLE_PACKAGE_TYPE = BNDL;
				SDKROOT = "";
				SUPPORTED_PLATFORMS = "watchsimulator iphonesimulator appletvsimulator watchos appletvos iphoneos macosx";
				SWIFT_INSTALL_OBJC_HEADER = NO;
				SWIFT_OPTIMIZATION_LEVEL = "-Owholemodule";
				SWIFT_VERSION = 4.2;
				TARGETED_DEVICE_FAMILY = "1,2,3,4";
				TVOS_DEPLOYMENT_TARGET = 10.0;
				WATCHOS_DEPLOYMENT_TARGET = 3.0;
			};
			name = Release;
		};
		D1ED2D4F1AD2D09F00CFC3EB /* Debug */ = {
			isa = XCBuildConfiguration;
			buildSettings = {
				APPLICATION_EXTENSION_API_ONLY = YES;
				CLANG_ANALYZER_NONNULL = YES;
				CLANG_WARN_ASSIGN_ENUM = YES;
				CLANG_WARN_CXX0X_EXTENSIONS = YES;
				CLANG_WARN_DOCUMENTATION_COMMENTS = YES;
				CLANG_WARN_IMPLICIT_SIGN_CONVERSION = YES;
				CLANG_WARN_OBJC_EXPLICIT_OWNERSHIP_TYPE = YES;
				CLANG_WARN_OBJC_IMPLICIT_ATOMIC_PROPERTIES = YES;
				CLANG_WARN_OBJC_IMPLICIT_RETAIN_SELF = YES;
				CLANG_WARN_OBJC_MISSING_PROPERTY_SYNTHESIS = YES;
				CLANG_WARN_OBJC_REPEATED_USE_OF_WEAK = YES;
				CLANG_WARN_SUSPICIOUS_IMPLICIT_CONVERSION = YES;
				CLANG_WARN_UNREACHABLE_CODE = YES_AGGRESSIVE;
				CLANG_WARN__EXIT_TIME_DESTRUCTORS = YES;
				CURRENT_PROJECT_VERSION = 2006;
				DYLIB_COMPATIBILITY_VERSION = 1;
				DYLIB_CURRENT_VERSION = 2006;
				DYLIB_INSTALL_NAME_BASE = "@rpath";
				GCC_TREAT_IMPLICIT_FUNCTION_DECLARATIONS_AS_ERRORS = YES;
				GCC_TREAT_INCOMPATIBLE_POINTER_TYPE_WARNINGS_AS_ERRORS = YES;
				GCC_WARN_ABOUT_MISSING_FIELD_INITIALIZERS = YES;
				GCC_WARN_ABOUT_MISSING_NEWLINE = YES;
				GCC_WARN_ABOUT_MISSING_PROTOTYPES = YES;
				GCC_WARN_FOUR_CHARACTER_CONSTANTS = YES;
				GCC_WARN_HIDDEN_VIRTUAL_FUNCTIONS = YES;
				GCC_WARN_INITIALIZER_NOT_FULLY_BRACKETED = YES;
				GCC_WARN_NON_VIRTUAL_DESTRUCTOR = YES;
				GCC_WARN_SIGN_COMPARE = YES;
				GCC_WARN_STRICT_SELECTOR_MATCH = YES;
				GCC_WARN_UNKNOWN_PRAGMAS = YES;
				GCC_WARN_UNUSED_LABEL = YES;
				GCC_WARN_UNUSED_PARAMETER = YES;
				INFOPLIST_FILE = Sources/Info.plist;
				LD_DYLIB_INSTALL_NAME = "$(DYLIB_INSTALL_NAME_BASE:standardizepath)/$(EXECUTABLE_PATH)";
				LD_RUNPATH_SEARCH_PATHS = "$(inherited) @executable_path/Frameworks @loader_path/Frameworks";
				OTHER_SWIFT_FLAGS = "-Xfrontend -warn-long-expression-type-checking=150";
				PRODUCT_BUNDLE_IDENTIFIER = "com.onevcat.$(PRODUCT_NAME:rfc1034identifier)";
				PRODUCT_BUNDLE_PACKAGE_TYPE = FMWK;
				PRODUCT_NAME = Kingfisher;
				SKIP_INSTALL = YES;
				SWIFT_ACTIVE_COMPILATION_CONDITIONS = DEBUG;
				SWIFT_INSTALL_OBJC_HEADER = YES;
				SWIFT_OPTIMIZATION_LEVEL = "-Onone";
				VERSIONING_SYSTEM = "apple-generic";
			};
			name = Debug;
		};
		D1ED2D501AD2D09F00CFC3EB /* Release */ = {
			isa = XCBuildConfiguration;
			buildSettings = {
				APPLICATION_EXTENSION_API_ONLY = YES;
				CLANG_ANALYZER_NONNULL = YES;
				CLANG_WARN_ASSIGN_ENUM = YES;
				CLANG_WARN_CXX0X_EXTENSIONS = YES;
				CLANG_WARN_DOCUMENTATION_COMMENTS = YES;
				CLANG_WARN_IMPLICIT_SIGN_CONVERSION = YES;
				CLANG_WARN_OBJC_EXPLICIT_OWNERSHIP_TYPE = YES;
				CLANG_WARN_OBJC_IMPLICIT_ATOMIC_PROPERTIES = YES;
				CLANG_WARN_OBJC_IMPLICIT_RETAIN_SELF = YES;
				CLANG_WARN_OBJC_MISSING_PROPERTY_SYNTHESIS = YES;
				CLANG_WARN_OBJC_REPEATED_USE_OF_WEAK = YES;
				CLANG_WARN_SUSPICIOUS_IMPLICIT_CONVERSION = YES;
				CLANG_WARN_UNREACHABLE_CODE = YES_AGGRESSIVE;
				CLANG_WARN__EXIT_TIME_DESTRUCTORS = YES;
				CURRENT_PROJECT_VERSION = 2006;
				DYLIB_COMPATIBILITY_VERSION = 1;
				DYLIB_CURRENT_VERSION = 2006;
				DYLIB_INSTALL_NAME_BASE = "@rpath";
				GCC_TREAT_IMPLICIT_FUNCTION_DECLARATIONS_AS_ERRORS = YES;
				GCC_TREAT_INCOMPATIBLE_POINTER_TYPE_WARNINGS_AS_ERRORS = YES;
				GCC_WARN_ABOUT_MISSING_FIELD_INITIALIZERS = YES;
				GCC_WARN_ABOUT_MISSING_NEWLINE = YES;
				GCC_WARN_ABOUT_MISSING_PROTOTYPES = YES;
				GCC_WARN_FOUR_CHARACTER_CONSTANTS = YES;
				GCC_WARN_HIDDEN_VIRTUAL_FUNCTIONS = YES;
				GCC_WARN_INITIALIZER_NOT_FULLY_BRACKETED = YES;
				GCC_WARN_NON_VIRTUAL_DESTRUCTOR = YES;
				GCC_WARN_SIGN_COMPARE = YES;
				GCC_WARN_STRICT_SELECTOR_MATCH = YES;
				GCC_WARN_UNKNOWN_PRAGMAS = YES;
				GCC_WARN_UNUSED_LABEL = YES;
				GCC_WARN_UNUSED_PARAMETER = YES;
				INFOPLIST_FILE = Sources/Info.plist;
				LD_DYLIB_INSTALL_NAME = "$(DYLIB_INSTALL_NAME_BASE:standardizepath)/$(EXECUTABLE_PATH)";
				LD_RUNPATH_SEARCH_PATHS = "$(inherited) @executable_path/Frameworks @loader_path/Frameworks";
				OTHER_SWIFT_FLAGS = "";
				PRODUCT_BUNDLE_IDENTIFIER = "com.onevcat.$(PRODUCT_NAME:rfc1034identifier)";
				PRODUCT_BUNDLE_PACKAGE_TYPE = FMWK;
				PRODUCT_NAME = Kingfisher;
				SKIP_INSTALL = YES;
				SWIFT_INSTALL_OBJC_HEADER = YES;
				SWIFT_OPTIMIZATION_LEVEL = "-Owholemodule";
				VERSIONING_SYSTEM = "apple-generic";
			};
			name = Release;
		};
		D1ED2D531AD2D09F00CFC3EB /* Debug */ = {
			isa = XCBuildConfiguration;
			buildSettings = {
				CLANG_ENABLE_MODULES = YES;
				"CODE_SIGN_IDENTITY[sdk=iphoneos*]" = "";
				GCC_PREPROCESSOR_DEFINITIONS = (
					"DEBUG=1",
					"$(inherited)",
				);
				INFOPLIST_FILE = Tests/KingfisherTests/Info.plist;
				LD_RUNPATH_SEARCH_PATHS = "$(inherited) @executable_path/../Frameworks @loader_path/../Frameworks @executable_path/Frameworks @loader_path/Frameworks";
				PRODUCT_BUNDLE_IDENTIFIER = "com.onevcat.$(PRODUCT_NAME:rfc1034identifier)";
				PRODUCT_NAME = "$(TARGET_NAME)";
				SUPPORTED_PLATFORMS = "macosx iphoneos iphonesimulator appletvos appletvsimulator watchos watchsimulator";
				SWIFT_OBJC_BRIDGING_HEADER = "Tests/KingfisherTests/KingfisherTests-Bridging-Header.h";
				SWIFT_OPTIMIZATION_LEVEL = "-Onone";
				TARGETED_DEVICE_FAMILY = "1,2,3,4";
			};
			name = Debug;
		};
		D1ED2D541AD2D09F00CFC3EB /* Release */ = {
			isa = XCBuildConfiguration;
			buildSettings = {
				CLANG_ENABLE_MODULES = YES;
				"CODE_SIGN_IDENTITY[sdk=iphoneos*]" = "";
				INFOPLIST_FILE = Tests/KingfisherTests/Info.plist;
				LD_RUNPATH_SEARCH_PATHS = "$(inherited) @executable_path/../Frameworks @loader_path/../Frameworks @executable_path/Frameworks @loader_path/Frameworks";
				PRODUCT_BUNDLE_IDENTIFIER = "com.onevcat.$(PRODUCT_NAME:rfc1034identifier)";
				PRODUCT_NAME = "$(TARGET_NAME)";
				SUPPORTED_PLATFORMS = "macosx iphoneos iphonesimulator appletvos appletvsimulator watchos watchsimulator";
				SWIFT_OBJC_BRIDGING_HEADER = "Tests/KingfisherTests/KingfisherTests-Bridging-Header.h";
				SWIFT_OPTIMIZATION_LEVEL = "-Owholemodule";
				TARGETED_DEVICE_FAMILY = "1,2,3,4";
			};
			name = Release;
		};
		D1F76070230974DE000C5269 /* Debug */ = {
			isa = XCBuildConfiguration;
			buildSettings = {
				APPLICATION_EXTENSION_API_ONLY = YES;
				CLANG_ANALYZER_NONNULL = YES;
				CLANG_WARN_ASSIGN_ENUM = YES;
				CLANG_WARN_CXX0X_EXTENSIONS = YES;
				CLANG_WARN_DOCUMENTATION_COMMENTS = YES;
				CLANG_WARN_IMPLICIT_SIGN_CONVERSION = YES;
				CLANG_WARN_OBJC_EXPLICIT_OWNERSHIP_TYPE = YES;
				CLANG_WARN_OBJC_IMPLICIT_ATOMIC_PROPERTIES = YES;
				CLANG_WARN_OBJC_IMPLICIT_RETAIN_SELF = YES;
				CLANG_WARN_OBJC_MISSING_PROPERTY_SYNTHESIS = YES;
				CLANG_WARN_OBJC_REPEATED_USE_OF_WEAK = YES;
				CLANG_WARN_SUSPICIOUS_IMPLICIT_CONVERSION = YES;
				CLANG_WARN_UNREACHABLE_CODE = YES_AGGRESSIVE;
				CLANG_WARN__EXIT_TIME_DESTRUCTORS = YES;
				CURRENT_PROJECT_VERSION = 2006;
				DYLIB_COMPATIBILITY_VERSION = 1;
				DYLIB_CURRENT_VERSION = 2006;
				DYLIB_INSTALL_NAME_BASE = "@rpath";
				GCC_TREAT_IMPLICIT_FUNCTION_DECLARATIONS_AS_ERRORS = YES;
				GCC_TREAT_INCOMPATIBLE_POINTER_TYPE_WARNINGS_AS_ERRORS = YES;
				GCC_WARN_ABOUT_MISSING_FIELD_INITIALIZERS = YES;
				GCC_WARN_ABOUT_MISSING_NEWLINE = YES;
				GCC_WARN_ABOUT_MISSING_PROTOTYPES = YES;
				GCC_WARN_FOUR_CHARACTER_CONSTANTS = YES;
				GCC_WARN_HIDDEN_VIRTUAL_FUNCTIONS = YES;
				GCC_WARN_INITIALIZER_NOT_FULLY_BRACKETED = YES;
				GCC_WARN_NON_VIRTUAL_DESTRUCTOR = YES;
				GCC_WARN_SIGN_COMPARE = YES;
				GCC_WARN_STRICT_SELECTOR_MATCH = YES;
				GCC_WARN_UNKNOWN_PRAGMAS = YES;
				GCC_WARN_UNUSED_LABEL = YES;
				GCC_WARN_UNUSED_PARAMETER = YES;
				INFOPLIST_FILE = Sources/Info.plist;
				IPHONEOS_DEPLOYMENT_TARGET = 13.0;
				LD_DYLIB_INSTALL_NAME = "$(DYLIB_INSTALL_NAME_BASE:standardizepath)/$(EXECUTABLE_PATH)";
				LD_RUNPATH_SEARCH_PATHS = "$(inherited) @executable_path/Frameworks @loader_path/Frameworks";
				MACOSX_DEPLOYMENT_TARGET = 10.15;
				OTHER_SWIFT_FLAGS = "-Xfrontend -warn-long-expression-type-checking=150";
				PRODUCT_BUNDLE_IDENTIFIER = com.onevcat.KingfisherSwiftUI;
				PRODUCT_BUNDLE_PACKAGE_TYPE = FMWK;
				PRODUCT_NAME = KingfisherSwiftUI;
				SKIP_INSTALL = YES;
				SWIFT_ACTIVE_COMPILATION_CONDITIONS = DEBUG;
				SWIFT_INSTALL_OBJC_HEADER = YES;
				SWIFT_OPTIMIZATION_LEVEL = "-Onone";
				TVOS_DEPLOYMENT_TARGET = 13.0;
				VERSIONING_SYSTEM = "apple-generic";
				VERSION_INFO_PREFIX = "";
				WATCHOS_DEPLOYMENT_TARGET = 6.0;
			};
			name = Debug;
		};
		D1F76071230974DE000C5269 /* Release */ = {
			isa = XCBuildConfiguration;
			buildSettings = {
				APPLICATION_EXTENSION_API_ONLY = YES;
				CLANG_ANALYZER_NONNULL = YES;
				CLANG_WARN_ASSIGN_ENUM = YES;
				CLANG_WARN_CXX0X_EXTENSIONS = YES;
				CLANG_WARN_DOCUMENTATION_COMMENTS = YES;
				CLANG_WARN_IMPLICIT_SIGN_CONVERSION = YES;
				CLANG_WARN_OBJC_EXPLICIT_OWNERSHIP_TYPE = YES;
				CLANG_WARN_OBJC_IMPLICIT_ATOMIC_PROPERTIES = YES;
				CLANG_WARN_OBJC_IMPLICIT_RETAIN_SELF = YES;
				CLANG_WARN_OBJC_MISSING_PROPERTY_SYNTHESIS = YES;
				CLANG_WARN_OBJC_REPEATED_USE_OF_WEAK = YES;
				CLANG_WARN_SUSPICIOUS_IMPLICIT_CONVERSION = YES;
				CLANG_WARN_UNREACHABLE_CODE = YES_AGGRESSIVE;
				CLANG_WARN__EXIT_TIME_DESTRUCTORS = YES;
				CURRENT_PROJECT_VERSION = 2006;
				DYLIB_COMPATIBILITY_VERSION = 1;
				DYLIB_CURRENT_VERSION = 2006;
				DYLIB_INSTALL_NAME_BASE = "@rpath";
				GCC_TREAT_IMPLICIT_FUNCTION_DECLARATIONS_AS_ERRORS = YES;
				GCC_TREAT_INCOMPATIBLE_POINTER_TYPE_WARNINGS_AS_ERRORS = YES;
				GCC_WARN_ABOUT_MISSING_FIELD_INITIALIZERS = YES;
				GCC_WARN_ABOUT_MISSING_NEWLINE = YES;
				GCC_WARN_ABOUT_MISSING_PROTOTYPES = YES;
				GCC_WARN_FOUR_CHARACTER_CONSTANTS = YES;
				GCC_WARN_HIDDEN_VIRTUAL_FUNCTIONS = YES;
				GCC_WARN_INITIALIZER_NOT_FULLY_BRACKETED = YES;
				GCC_WARN_NON_VIRTUAL_DESTRUCTOR = YES;
				GCC_WARN_SIGN_COMPARE = YES;
				GCC_WARN_STRICT_SELECTOR_MATCH = YES;
				GCC_WARN_UNKNOWN_PRAGMAS = YES;
				GCC_WARN_UNUSED_LABEL = YES;
				GCC_WARN_UNUSED_PARAMETER = YES;
				INFOPLIST_FILE = Sources/Info.plist;
				IPHONEOS_DEPLOYMENT_TARGET = 13.0;
				LD_DYLIB_INSTALL_NAME = "$(DYLIB_INSTALL_NAME_BASE:standardizepath)/$(EXECUTABLE_PATH)";
				LD_RUNPATH_SEARCH_PATHS = "$(inherited) @executable_path/Frameworks @loader_path/Frameworks";
				MACOSX_DEPLOYMENT_TARGET = 10.15;
				OTHER_SWIFT_FLAGS = "";
				PRODUCT_BUNDLE_IDENTIFIER = com.onevcat.KingfisherSwiftUI;
				PRODUCT_BUNDLE_PACKAGE_TYPE = FMWK;
				PRODUCT_NAME = KingfisherSwiftUI;
				SKIP_INSTALL = YES;
				SWIFT_INSTALL_OBJC_HEADER = YES;
				SWIFT_OPTIMIZATION_LEVEL = "-Owholemodule";
				TVOS_DEPLOYMENT_TARGET = 13.0;
				VERSIONING_SYSTEM = "apple-generic";
				VERSION_INFO_PREFIX = "";
				WATCHOS_DEPLOYMENT_TARGET = 6.0;
			};
			name = Release;
		};
/* End XCBuildConfiguration section */

/* Begin XCConfigurationList section */
		D1ED2D061AD2CFA600CFC3EB /* Build configuration list for PBXProject "Kingfisher" */ = {
			isa = XCConfigurationList;
			buildConfigurations = (
				D1ED2D281AD2CFA600CFC3EB /* Debug */,
				D1ED2D291AD2CFA600CFC3EB /* Release */,
			);
			defaultConfigurationIsVisible = 0;
			defaultConfigurationName = Release;
		};
		D1ED2D4E1AD2D09F00CFC3EB /* Build configuration list for PBXNativeTarget "Kingfisher" */ = {
			isa = XCConfigurationList;
			buildConfigurations = (
				D1ED2D4F1AD2D09F00CFC3EB /* Debug */,
				D1ED2D501AD2D09F00CFC3EB /* Release */,
			);
			defaultConfigurationIsVisible = 0;
			defaultConfigurationName = Release;
		};
		D1ED2D521AD2D09F00CFC3EB /* Build configuration list for PBXNativeTarget "KingfisherTests" */ = {
			isa = XCConfigurationList;
			buildConfigurations = (
				D1ED2D531AD2D09F00CFC3EB /* Debug */,
				D1ED2D541AD2D09F00CFC3EB /* Release */,
			);
			defaultConfigurationIsVisible = 0;
			defaultConfigurationName = Release;
		};
		D1F7606F230974DE000C5269 /* Build configuration list for PBXNativeTarget "KingfisherSwiftUI" */ = {
			isa = XCConfigurationList;
			buildConfigurations = (
				D1F76070230974DE000C5269 /* Debug */,
				D1F76071230974DE000C5269 /* Release */,
			);
			defaultConfigurationIsVisible = 0;
			defaultConfigurationName = Release;
		};
/* End XCConfigurationList section */
	};
	rootObject = D1ED2D031AD2CFA600CFC3EB /* Project object */;
}<|MERGE_RESOLUTION|>--- conflicted
+++ resolved
@@ -21,18 +21,8 @@
 		4BCFF7AA219932390055AAC4 /* DiskStorageTests.swift in Sources */ = {isa = PBXBuildFile; fileRef = 4BCFF7A9219932390055AAC4 /* DiskStorageTests.swift */; };
 		4BD821622189FC0C0084CC21 /* SessionDelegate.swift in Sources */ = {isa = PBXBuildFile; fileRef = 4BD821612189FC0C0084CC21 /* SessionDelegate.swift */; };
 		4BD821672189FD330084CC21 /* SessionDataTask.swift in Sources */ = {isa = PBXBuildFile; fileRef = 4BD821662189FD330084CC21 /* SessionDataTask.swift */; };
-<<<<<<< HEAD
 		4BE688F722FD513100B11168 /* NSButton+Kingfisher.swift in Sources */ = {isa = PBXBuildFile; fileRef = D12AB6AD215D2BB50013BA68 /* NSButton+Kingfisher.swift */; };
 		4BE688F822FD513700B11168 /* WKInterfaceImage+Kingfisher.swift in Sources */ = {isa = PBXBuildFile; fileRef = D12AB6AF215D2BB50013BA68 /* WKInterfaceImage+Kingfisher.swift */; };
-=======
-		4BD821682189FD330084CC21 /* SessionDataTask.swift in Sources */ = {isa = PBXBuildFile; fileRef = 4BD821662189FD330084CC21 /* SessionDataTask.swift */; };
-		4BD821692189FD330084CC21 /* SessionDataTask.swift in Sources */ = {isa = PBXBuildFile; fileRef = 4BD821662189FD330084CC21 /* SessionDataTask.swift */; };
-		4BD8216A2189FD330084CC21 /* SessionDataTask.swift in Sources */ = {isa = PBXBuildFile; fileRef = 4BD821662189FD330084CC21 /* SessionDataTask.swift */; };
-		AE1D6776DC6183B84B561961 /* libPods-KingfisherTests-tvOS.a in Frameworks */ = {isa = PBXBuildFile; fileRef = 124FABC032484C46AC221D0C /* libPods-KingfisherTests-tvOS.a */; };
-		B567067922E5C75E008A8979 /* NSTextAttachment+Kingfisher.swift in Sources */ = {isa = PBXBuildFile; fileRef = B567067822E5C75E008A8979 /* NSTextAttachment+Kingfisher.swift */; };
-		B567067A22E5C75E008A8979 /* NSTextAttachment+Kingfisher.swift in Sources */ = {isa = PBXBuildFile; fileRef = B567067822E5C75E008A8979 /* NSTextAttachment+Kingfisher.swift */; };
-		B567067C22E5C96E008A8979 /* NSTextAttachment+Kingfisher.swift in Sources */ = {isa = PBXBuildFile; fileRef = B567067822E5C75E008A8979 /* NSTextAttachment+Kingfisher.swift */; };
->>>>>>> 02971d78
 		C9286407228584EB00257182 /* ImageProgressive.swift in Sources */ = {isa = PBXBuildFile; fileRef = C9286406228584EB00257182 /* ImageProgressive.swift */; };
 		D11D9B72245FA6F700C5A0AE /* RetryStrategy.swift in Sources */ = {isa = PBXBuildFile; fileRef = D11D9B71245FA6F700C5A0AE /* RetryStrategy.swift */; };
 		D12AB6C0215D2BB50013BA68 /* RequestModifier.swift in Sources */ = {isa = PBXBuildFile; fileRef = D12AB69D215D2BB50013BA68 /* RequestModifier.swift */; };
@@ -69,6 +59,7 @@
 		D12E0C561C47F23500AC98AD /* KingfisherOptionsInfoTests.swift in Sources */ = {isa = PBXBuildFile; fileRef = D12E0C4B1C47F23500AC98AD /* KingfisherOptionsInfoTests.swift */; };
 		D12E0C571C47F23500AC98AD /* KingfisherTestHelper.swift in Sources */ = {isa = PBXBuildFile; fileRef = D12E0C4C1C47F23500AC98AD /* KingfisherTestHelper.swift */; };
 		D12E0C581C47F23500AC98AD /* UIButtonExtensionTests.swift in Sources */ = {isa = PBXBuildFile; fileRef = D12E0C4E1C47F23500AC98AD /* UIButtonExtensionTests.swift */; };
+		D12EB83C24DD8EFC00329EE1 /* NSTextAttachment+Kingfisher.swift in Sources */ = {isa = PBXBuildFile; fileRef = D12EB83B24DD8EFC00329EE1 /* NSTextAttachment+Kingfisher.swift */; };
 		D13646742165A1A100A33652 /* Result.swift in Sources */ = {isa = PBXBuildFile; fileRef = D13646732165A1A100A33652 /* Result.swift */; };
 		D16FEA3A23078C63006E67D5 /* LICENSE in Resources */ = {isa = PBXBuildFile; fileRef = D16FE9F623078C63006E67D5 /* LICENSE */; };
 		D16FEA3B23078C63006E67D5 /* README.md in Resources */ = {isa = PBXBuildFile; fileRef = D16FE9F723078C63006E67D5 /* README.md */; };
@@ -152,12 +143,6 @@
 		4BCFF7A9219932390055AAC4 /* DiskStorageTests.swift */ = {isa = PBXFileReference; lastKnownFileType = sourcecode.swift; path = DiskStorageTests.swift; sourceTree = "<group>"; };
 		4BD821612189FC0C0084CC21 /* SessionDelegate.swift */ = {isa = PBXFileReference; lastKnownFileType = sourcecode.swift; path = SessionDelegate.swift; sourceTree = "<group>"; };
 		4BD821662189FD330084CC21 /* SessionDataTask.swift */ = {isa = PBXFileReference; lastKnownFileType = sourcecode.swift; path = SessionDataTask.swift; sourceTree = "<group>"; };
-<<<<<<< HEAD
-=======
-		6CD5C0134AA4B1C0892E7319 /* Pods-KingfisherTests.release.xcconfig */ = {isa = PBXFileReference; includeInIndex = 1; lastKnownFileType = text.xcconfig; name = "Pods-KingfisherTests.release.xcconfig"; path = "Pods/Target Support Files/Pods-KingfisherTests/Pods-KingfisherTests.release.xcconfig"; sourceTree = "<group>"; };
-		7204D40BEFEA059FA25864C4 /* Pods-KingfisherTests-macOS.debug.xcconfig */ = {isa = PBXFileReference; includeInIndex = 1; lastKnownFileType = text.xcconfig; name = "Pods-KingfisherTests-macOS.debug.xcconfig"; path = "Pods/Target Support Files/Pods-KingfisherTests-macOS/Pods-KingfisherTests-macOS.debug.xcconfig"; sourceTree = "<group>"; };
-		B567067822E5C75E008A8979 /* NSTextAttachment+Kingfisher.swift */ = {isa = PBXFileReference; lastKnownFileType = sourcecode.swift; path = "NSTextAttachment+Kingfisher.swift"; sourceTree = "<group>"; };
->>>>>>> 02971d78
 		C9286406228584EB00257182 /* ImageProgressive.swift */ = {isa = PBXFileReference; lastKnownFileType = sourcecode.swift; path = ImageProgressive.swift; sourceTree = "<group>"; };
 		C959EEE7228940FE00467A10 /* QuartzCore.framework */ = {isa = PBXFileReference; lastKnownFileType = wrapper.framework; name = QuartzCore.framework; path = System/Library/Frameworks/QuartzCore.framework; sourceTree = SDKROOT; };
 		D11D9B71245FA6F700C5A0AE /* RetryStrategy.swift */ = {isa = PBXFileReference; lastKnownFileType = sourcecode.swift; path = RetryStrategy.swift; sourceTree = "<group>"; };
@@ -200,6 +185,7 @@
 		D12E0C4C1C47F23500AC98AD /* KingfisherTestHelper.swift */ = {isa = PBXFileReference; fileEncoding = 4; lastKnownFileType = sourcecode.swift; path = KingfisherTestHelper.swift; sourceTree = "<group>"; };
 		D12E0C4D1C47F23500AC98AD /* KingfisherTests-Bridging-Header.h */ = {isa = PBXFileReference; fileEncoding = 4; lastKnownFileType = sourcecode.c.h; path = "KingfisherTests-Bridging-Header.h"; sourceTree = "<group>"; };
 		D12E0C4E1C47F23500AC98AD /* UIButtonExtensionTests.swift */ = {isa = PBXFileReference; fileEncoding = 4; lastKnownFileType = sourcecode.swift; path = UIButtonExtensionTests.swift; sourceTree = "<group>"; };
+		D12EB83B24DD8EFC00329EE1 /* NSTextAttachment+Kingfisher.swift */ = {isa = PBXFileReference; fileEncoding = 4; lastKnownFileType = sourcecode.swift; path = "NSTextAttachment+Kingfisher.swift"; sourceTree = "<group>"; };
 		D13646732165A1A100A33652 /* Result.swift */ = {isa = PBXFileReference; fileEncoding = 4; lastKnownFileType = sourcecode.swift; path = Result.swift; sourceTree = "<group>"; };
 		D16FE9F623078C63006E67D5 /* LICENSE */ = {isa = PBXFileReference; fileEncoding = 4; lastKnownFileType = text; path = LICENSE; sourceTree = "<group>"; };
 		D16FE9F723078C63006E67D5 /* README.md */ = {isa = PBXFileReference; fileEncoding = 4; lastKnownFileType = net.daringfireball.markdown; path = README.md; sourceTree = "<group>"; };
@@ -382,11 +368,11 @@
 		D12AB6AB215D2BB50013BA68 /* Extensions */ = {
 			isa = PBXGroup;
 			children = (
+				D12EB83B24DD8EFC00329EE1 /* NSTextAttachment+Kingfisher.swift */,
 				D12AB6AC215D2BB50013BA68 /* ImageView+Kingfisher.swift */,
 				D12AB6AD215D2BB50013BA68 /* NSButton+Kingfisher.swift */,
 				D12AB6AE215D2BB50013BA68 /* UIButton+Kingfisher.swift */,
 				D12AB6AF215D2BB50013BA68 /* WKInterfaceImage+Kingfisher.swift */,
-				B567067822E5C75E008A8979 /* NSTextAttachment+Kingfisher.swift */,
 			);
 			path = Extensions;
 			sourceTree = "<group>";
@@ -814,315 +800,7 @@
 		};
 /* End PBXResourcesBuildPhase section */
 
-<<<<<<< HEAD
 /* Begin PBXSourcesBuildPhase section */
-=======
-/* Begin PBXShellScriptBuildPhase section */
-		1A7245D94CDE1E4D171C8E3B /* [CP] Check Pods Manifest.lock */ = {
-			isa = PBXShellScriptBuildPhase;
-			buildActionMask = 2147483647;
-			files = (
-			);
-			inputPaths = (
-			);
-			name = "[CP] Check Pods Manifest.lock";
-			outputPaths = (
-			);
-			runOnlyForDeploymentPostprocessing = 0;
-			shellPath = /bin/sh;
-			shellScript = "diff \"${PODS_ROOT}/../Podfile.lock\" \"${PODS_ROOT}/Manifest.lock\" > /dev/null\nif [[ $? != 0 ]] ; then\n    cat << EOM\nerror: The sandbox is not in sync with the Podfile.lock. Run 'pod install' or update your CocoaPods installation.\nEOM\n    exit 1\nfi\n";
-			showEnvVarsInLog = 0;
-		};
-		3ACF82069FA33E2B17A8BF34 /* [CP] Check Pods Manifest.lock */ = {
-			isa = PBXShellScriptBuildPhase;
-			buildActionMask = 2147483647;
-			files = (
-			);
-			inputPaths = (
-				"${PODS_PODFILE_DIR_PATH}/Podfile.lock",
-				"${PODS_ROOT}/Manifest.lock",
-			);
-			name = "[CP] Check Pods Manifest.lock";
-			outputPaths = (
-				"$(DERIVED_FILE_DIR)/Pods-KingfisherTests-checkManifestLockResult.txt",
-			);
-			runOnlyForDeploymentPostprocessing = 0;
-			shellPath = /bin/sh;
-			shellScript = "diff \"${PODS_PODFILE_DIR_PATH}/Podfile.lock\" \"${PODS_ROOT}/Manifest.lock\" > /dev/null\nif [ $? != 0 ] ; then\n    # print error to STDERR\n    echo \"error: The sandbox is not in sync with the Podfile.lock. Run 'pod install' or update your CocoaPods installation.\" >&2\n    exit 1\nfi\n# This output is used by Xcode 'outputs' to avoid re-running this script phase.\necho \"SUCCESS\" > \"${SCRIPT_OUTPUT_FILE_0}\"\n";
-			showEnvVarsInLog = 0;
-		};
-		47A2E7E48EEB2B4ECBA002DE /* [CP] Check Pods Manifest.lock */ = {
-			isa = PBXShellScriptBuildPhase;
-			buildActionMask = 2147483647;
-			files = (
-			);
-			inputPaths = (
-			);
-			name = "[CP] Check Pods Manifest.lock";
-			outputPaths = (
-			);
-			runOnlyForDeploymentPostprocessing = 0;
-			shellPath = /bin/sh;
-			shellScript = "diff \"${PODS_ROOT}/../Podfile.lock\" \"${PODS_ROOT}/Manifest.lock\" > /dev/null\nif [[ $? != 0 ]] ; then\n    cat << EOM\nerror: The sandbox is not in sync with the Podfile.lock. Run 'pod install' or update your CocoaPods installation.\nEOM\n    exit 1\nfi\n";
-			showEnvVarsInLog = 0;
-		};
-		875B3E20755E971898C499A3 /* [CP] Check Pods Manifest.lock */ = {
-			isa = PBXShellScriptBuildPhase;
-			buildActionMask = 2147483647;
-			files = (
-			);
-			inputPaths = (
-				"${PODS_PODFILE_DIR_PATH}/Podfile.lock",
-				"${PODS_ROOT}/Manifest.lock",
-			);
-			name = "[CP] Check Pods Manifest.lock";
-			outputPaths = (
-				"$(DERIVED_FILE_DIR)/Pods-KingfisherTests-macOS-checkManifestLockResult.txt",
-			);
-			runOnlyForDeploymentPostprocessing = 0;
-			shellPath = /bin/sh;
-			shellScript = "diff \"${PODS_PODFILE_DIR_PATH}/Podfile.lock\" \"${PODS_ROOT}/Manifest.lock\" > /dev/null\nif [ $? != 0 ] ; then\n    # print error to STDERR\n    echo \"error: The sandbox is not in sync with the Podfile.lock. Run 'pod install' or update your CocoaPods installation.\" >&2\n    exit 1\nfi\n# This output is used by Xcode 'outputs' to avoid re-running this script phase.\necho \"SUCCESS\" > \"${SCRIPT_OUTPUT_FILE_0}\"\n";
-			showEnvVarsInLog = 0;
-		};
-		9336000264DA10AF6BEC0C4C /* [CP] Check Pods Manifest.lock */ = {
-			isa = PBXShellScriptBuildPhase;
-			buildActionMask = 2147483647;
-			files = (
-			);
-			inputPaths = (
-			);
-			name = "[CP] Check Pods Manifest.lock";
-			outputPaths = (
-			);
-			runOnlyForDeploymentPostprocessing = 0;
-			shellPath = /bin/sh;
-			shellScript = "diff \"${PODS_ROOT}/../Podfile.lock\" \"${PODS_ROOT}/Manifest.lock\" > /dev/null\nif [[ $? != 0 ]] ; then\n    cat << EOM\nerror: The sandbox is not in sync with the Podfile.lock. Run 'pod install' or update your CocoaPods installation.\nEOM\n    exit 1\nfi\n";
-			showEnvVarsInLog = 0;
-		};
-		A5A13E4B02EADA5851C42A76 /* [CP] Check Pods Manifest.lock */ = {
-			isa = PBXShellScriptBuildPhase;
-			buildActionMask = 2147483647;
-			files = (
-			);
-			inputPaths = (
-				"${PODS_PODFILE_DIR_PATH}/Podfile.lock",
-				"${PODS_ROOT}/Manifest.lock",
-			);
-			name = "[CP] Check Pods Manifest.lock";
-			outputPaths = (
-				"$(DERIVED_FILE_DIR)/Pods-KingfisherTests-tvOS-checkManifestLockResult.txt",
-			);
-			runOnlyForDeploymentPostprocessing = 0;
-			shellPath = /bin/sh;
-			shellScript = "diff \"${PODS_PODFILE_DIR_PATH}/Podfile.lock\" \"${PODS_ROOT}/Manifest.lock\" > /dev/null\nif [ $? != 0 ] ; then\n    # print error to STDERR\n    echo \"error: The sandbox is not in sync with the Podfile.lock. Run 'pod install' or update your CocoaPods installation.\" >&2\n    exit 1\nfi\n# This output is used by Xcode 'outputs' to avoid re-running this script phase.\necho \"SUCCESS\" > \"${SCRIPT_OUTPUT_FILE_0}\"\n";
-			showEnvVarsInLog = 0;
-		};
-/* End PBXShellScriptBuildPhase section */
-
-/* Begin PBXSourcesBuildPhase section */
-		4B2944431C3D01B20088C3E7 /* Sources */ = {
-			isa = PBXSourcesBuildPhase;
-			buildActionMask = 2147483647;
-			files = (
-				D1A37BEF215D375F009B39B7 /* Deprecated.swift in Sources */,
-				D1A37BC6215D2DBA009B39B7 /* ImageCache.swift in Sources */,
-				D1A37BF4215D3850009B39B7 /* SizeExtensions.swift in Sources */,
-				D1A37BC7215D2DBA009B39B7 /* CacheSerializer.swift in Sources */,
-				4B46CC6B21744AC500D90C4A /* DiskStorage.swift in Sources */,
-				D1A37BC8215D2DBA009B39B7 /* FormatIndicatedCacheSerializer.swift in Sources */,
-				D1A37BC9215D2DBA009B39B7 /* ImageView+Kingfisher.swift in Sources */,
-				D13646762165A1A100A33652 /* Result.swift in Sources */,
-				4B46CC66217449E000D90C4A /* Storage.swift in Sources */,
-				D1A37BCA215D2DBA009B39B7 /* NSButton+Kingfisher.swift in Sources */,
-				D1A37BCB215D2DBA009B39B7 /* Kingfisher.swift in Sources */,
-				4B8351CE217084660081EED8 /* Runtime.swift in Sources */,
-				D1839847216E333E003927D3 /* Delegate.swift in Sources */,
-				D1A37BCC215D2DBA009B39B7 /* KingfisherError.swift in Sources */,
-				D1A37BCD215D2DBA009B39B7 /* KingfisherManager.swift in Sources */,
-				D1A37BE5215D359F009B39B7 /* ImageFormat.swift in Sources */,
-				D1A37BCE215D2DBA009B39B7 /* KingfisherOptionsInfo.swift in Sources */,
-				D1A37BCF215D2DBA009B39B7 /* Image.swift in Sources */,
-				D8B3692921C5CED6000F36F6 /* RedirectHandler.swift in Sources */,
-				D1A37BD0215D2DBA009B39B7 /* ImageTransition.swift in Sources */,
-				4B10480F216F157000300C61 /* ImageDataProcessor.swift in Sources */,
-				D1A37BD1215D2DBA009B39B7 /* ImageProcessor.swift in Sources */,
-				4B8E291E216F40AA0095FAD1 /* AuthenticationChallengeResponsable.swift in Sources */,
-				D1BA781F2174D07800C69D7B /* CallbackQueue.swift in Sources */,
-				D1A37BD2215D2DBA009B39B7 /* Filter.swift in Sources */,
-				D1E56447219B16330057AAE3 /* ImageDataProvider.swift in Sources */,
-				D1A37BD3215D2DBA009B39B7 /* Placeholder.swift in Sources */,
-				4BD821692189FD330084CC21 /* SessionDataTask.swift in Sources */,
-				D1A37BE0215D34E8009B39B7 /* ImageDrawing.swift in Sources */,
-				D1A37BD4215D2DBA009B39B7 /* GIFAnimatedImage.swift in Sources */,
-				4B46CC61217449C600D90C4A /* MemoryStorage.swift in Sources */,
-				D1A37BD5215D2DBA009B39B7 /* RequestModifier.swift in Sources */,
-				D1A37BEA215D365A009B39B7 /* ExtensionHelpers.swift in Sources */,
-				C9286409228584EB00257182 /* ImageProgressive.swift in Sources */,
-				4BD821642189FC0C0084CC21 /* SessionDelegate.swift in Sources */,
-				D1A37BD6215D2DBA009B39B7 /* Resource.swift in Sources */,
-				D1A37BD7215D2DBA009B39B7 /* ImageDownloader.swift in Sources */,
-				D1A37BD8215D2DBA009B39B7 /* ImageModifier.swift in Sources */,
-				D1A37BD9215D2DBA009B39B7 /* ImagePrefetcher.swift in Sources */,
-				D1A37BDB215D2DBA009B39B7 /* Box.swift in Sources */,
-				D1A1CC9C219FAB4B00263AD8 /* Source.swift in Sources */,
-				B567067C22E5C96E008A8979 /* NSTextAttachment+Kingfisher.swift in Sources */,
-				D1A37BDC215D2DBA009B39B7 /* Indicator.swift in Sources */,
-				4B8E2919216F3F7F0095FAD1 /* ImageDownloaderDelegate.swift in Sources */,
-				D114F36E215D2D0B00A01349 /* String+MD5.swift in Sources */,
-			);
-			runOnlyForDeploymentPostprocessing = 0;
-		};
-		4B37667B1C478F940001443F /* Sources */ = {
-			isa = PBXSourcesBuildPhase;
-			buildActionMask = 2147483647;
-			files = (
-				D12E0C761C47F71700AC98AD /* KingfisherTestHelper.swift in Sources */,
-				D12E0C6E1C47F6FE00AC98AD /* ImageCacheTests.swift in Sources */,
-				D1E564422199C21E0057AAE3 /* StorageExpirationTests.swift in Sources */,
-				4BCFF7A721990DB70055AAC4 /* MemoryStorageTests.swift in Sources */,
-				D12E0C6F1C47F6FE00AC98AD /* ImageDownloaderTests.swift in Sources */,
-				D9638BA71C7DCF560046523D /* ImagePrefetcherTests.swift in Sources */,
-				D12E0C701C47F6FE00AC98AD /* ImageExtensionTests.swift in Sources */,
-				D12E0C711C47F6FE00AC98AD /* ImageViewExtensionTests.swift in Sources */,
-				D12E0C721C47F6FE00AC98AD /* KingfisherManagerTests.swift in Sources */,
-				F72CE9CF1FCF17ED00CC522A /* ImageModifierTests.swift in Sources */,
-				D12E0C731C47F6FE00AC98AD /* KingfisherOptionsInfoTests.swift in Sources */,
-				D186696E21834261002B502E /* ImageDrawingTests.swift in Sources */,
-				4BCFF7AB219932390055AAC4 /* DiskStorageTests.swift in Sources */,
-				D1A1CCA021A0F98600263AD8 /* ImageDataProviderTests.swift in Sources */,
-				4B8351C9217066580081EED8 /* StubHelpers.swift in Sources */,
-				D1DC4B421D60996D00DFDFAA /* StringExtensionTests.swift in Sources */,
-				D1BFED96222ACC6B009330C8 /* ImageProcessorTests.swift in Sources */,
-				D12E0C741C47F6FE00AC98AD /* UIButtonExtensionTests.swift in Sources */,
-			);
-			runOnlyForDeploymentPostprocessing = 0;
-		};
-		D10EC22D1C3D632300A4211C /* Sources */ = {
-			isa = PBXSourcesBuildPhase;
-			buildActionMask = 2147483647;
-			files = (
-				D12E0C891C47F7B700AC98AD /* KingfisherTestHelper.swift in Sources */,
-				185218B61CC07F8300BD58DE /* NSButtonExtensionTests.swift in Sources */,
-				D1E564432199C21E0057AAE3 /* StorageExpirationTests.swift in Sources */,
-				4BCFF7A821990DB70055AAC4 /* MemoryStorageTests.swift in Sources */,
-				D12E0C821C47F7AF00AC98AD /* ImageCacheTests.swift in Sources */,
-				D12E0C831C47F7AF00AC98AD /* ImageDownloaderTests.swift in Sources */,
-				D9638BA81C7DCF570046523D /* ImagePrefetcherTests.swift in Sources */,
-				D12E0C841C47F7AF00AC98AD /* ImageExtensionTests.swift in Sources */,
-				D12E0C851C47F7AF00AC98AD /* ImageViewExtensionTests.swift in Sources */,
-				F72CE9D01FCF17ED00CC522A /* ImageModifierTests.swift in Sources */,
-				D12E0C861C47F7AF00AC98AD /* KingfisherManagerTests.swift in Sources */,
-				D186696F21834261002B502E /* ImageDrawingTests.swift in Sources */,
-				4BCFF7AC219932390055AAC4 /* DiskStorageTests.swift in Sources */,
-				D1A1CCA121A0F98600263AD8 /* ImageDataProviderTests.swift in Sources */,
-				4B8351CA217066580081EED8 /* StubHelpers.swift in Sources */,
-				D1DC4B431D60996D00DFDFAA /* StringExtensionTests.swift in Sources */,
-				D1BFED97222ACC6B009330C8 /* ImageProcessorTests.swift in Sources */,
-				D12E0C871C47F7AF00AC98AD /* KingfisherOptionsInfoTests.swift in Sources */,
-			);
-			runOnlyForDeploymentPostprocessing = 0;
-		};
-		D13F49D11BEDA67C00CE335D /* Sources */ = {
-			isa = PBXSourcesBuildPhase;
-			buildActionMask = 2147483647;
-			files = (
-				D12AB6CD215D2BB50013BA68 /* ImageModifier.swift in Sources */,
-				D12AB719215D2BB50013BA68 /* CacheSerializer.swift in Sources */,
-				D1E56446219B16330057AAE3 /* ImageDataProvider.swift in Sources */,
-				D12AB731215D2BB50013BA68 /* AnimatedImageView.swift in Sources */,
-				4B46CC65217449E000D90C4A /* Storage.swift in Sources */,
-				D12AB6E5215D2BB50013BA68 /* Placeholder.swift in Sources */,
-				4B46CC6A21744AC500D90C4A /* DiskStorage.swift in Sources */,
-				4B46CC60217449C600D90C4A /* MemoryStorage.swift in Sources */,
-				D1839846216E333E003927D3 /* Delegate.swift in Sources */,
-				D12AB6D9215D2BB50013BA68 /* ImageTransition.swift in Sources */,
-				D1A37BE9215D365A009B39B7 /* ExtensionHelpers.swift in Sources */,
-				C9286408228584EB00257182 /* ImageProgressive.swift in Sources */,
-				D12AB6DD215D2BB50013BA68 /* ImageProcessor.swift in Sources */,
-				D12AB6D5215D2BB50013BA68 /* Image.swift in Sources */,
-				B567067A22E5C75E008A8979 /* NSTextAttachment+Kingfisher.swift in Sources */,
-				D12AB729215D2BB50013BA68 /* String+MD5.swift in Sources */,
-				4B8E2918216F3F7F0095FAD1 /* ImageDownloaderDelegate.swift in Sources */,
-				D12AB705215D2BB50013BA68 /* Kingfisher.swift in Sources */,
-				D1BA781E2174D07800C69D7B /* CallbackQueue.swift in Sources */,
-				D12AB71D215D2BB50013BA68 /* FormatIndicatedCacheSerializer.swift in Sources */,
-				D1A37BF3215D3850009B39B7 /* SizeExtensions.swift in Sources */,
-				D12AB70D215D2BB50013BA68 /* KingfisherManager.swift in Sources */,
-				4B8351CD217084660081EED8 /* Runtime.swift in Sources */,
-				D12AB6C1215D2BB50013BA68 /* RequestModifier.swift in Sources */,
-				4B10480E216F157000300C61 /* ImageDataProcessor.swift in Sources */,
-				D12AB72D215D2BB50013BA68 /* Indicator.swift in Sources */,
-				D12AB6C9215D2BB50013BA68 /* ImageDownloader.swift in Sources */,
-				D1A37BE4215D359F009B39B7 /* ImageFormat.swift in Sources */,
-				D12AB715215D2BB50013BA68 /* ImageCache.swift in Sources */,
-				D12AB6D1215D2BB50013BA68 /* ImagePrefetcher.swift in Sources */,
-				D12AB6F5215D2BB50013BA68 /* ImageView+Kingfisher.swift in Sources */,
-				D12AB6FD215D2BB50013BA68 /* UIButton+Kingfisher.swift in Sources */,
-				D12AB6E9215D2BB50013BA68 /* GIFAnimatedImage.swift in Sources */,
-				D13646752165A1A100A33652 /* Result.swift in Sources */,
-				D1A1CC9B219FAB4B00263AD8 /* Source.swift in Sources */,
-				4BD821632189FC0C0084CC21 /* SessionDelegate.swift in Sources */,
-				D12AB6E1215D2BB50013BA68 /* Filter.swift in Sources */,
-				D12AB6C5215D2BB50013BA68 /* Resource.swift in Sources */,
-				D8B3692A21C5CED7000F36F6 /* RedirectHandler.swift in Sources */,
-				D1A37BDF215D34E8009B39B7 /* ImageDrawing.swift in Sources */,
-				4BD821682189FD330084CC21 /* SessionDataTask.swift in Sources */,
-				D12AB709215D2BB50013BA68 /* KingfisherError.swift in Sources */,
-				D1A37BEE215D375F009B39B7 /* Deprecated.swift in Sources */,
-				D12AB725215D2BB50013BA68 /* Box.swift in Sources */,
-				4B8E291D216F40AA0095FAD1 /* AuthenticationChallengeResponsable.swift in Sources */,
-				D12AB711215D2BB50013BA68 /* KingfisherOptionsInfo.swift in Sources */,
-			);
-			runOnlyForDeploymentPostprocessing = 0;
-		};
-		D16799E61C4E74460020FD12 /* Sources */ = {
-			isa = PBXSourcesBuildPhase;
-			buildActionMask = 2147483647;
-			files = (
-				D1A1CC9D219FAB4B00263AD8 /* Source.swift in Sources */,
-				D1A37BE1215D34E8009B39B7 /* ImageDrawing.swift in Sources */,
-				D12AB6CF215D2BB50013BA68 /* ImageModifier.swift in Sources */,
-				D1A37BF5215D3850009B39B7 /* SizeExtensions.swift in Sources */,
-				D12AB71B215D2BB50013BA68 /* CacheSerializer.swift in Sources */,
-				4B46CC6C21744AC500D90C4A /* DiskStorage.swift in Sources */,
-				D8B3692821C5CED6000F36F6 /* RedirectHandler.swift in Sources */,
-				D12AB6DB215D2BB50013BA68 /* ImageTransition.swift in Sources */,
-				4BD821652189FC0C0084CC21 /* SessionDelegate.swift in Sources */,
-				D1BA78202174D07800C69D7B /* CallbackQueue.swift in Sources */,
-				4B8E291A216F3F7F0095FAD1 /* ImageDownloaderDelegate.swift in Sources */,
-				4BD8216A2189FD330084CC21 /* SessionDataTask.swift in Sources */,
-				D12AB6DF215D2BB50013BA68 /* ImageProcessor.swift in Sources */,
-				D12AB6D7215D2BB50013BA68 /* Image.swift in Sources */,
-				D12AB72B215D2BB50013BA68 /* String+MD5.swift in Sources */,
-				D12AB707215D2BB50013BA68 /* Kingfisher.swift in Sources */,
-				D12AB71F215D2BB50013BA68 /* FormatIndicatedCacheSerializer.swift in Sources */,
-				D12AB703215D2BB50013BA68 /* WKInterfaceImage+Kingfisher.swift in Sources */,
-				D1839848216E333E003927D3 /* Delegate.swift in Sources */,
-				D12AB70F215D2BB50013BA68 /* KingfisherManager.swift in Sources */,
-				D1A37BF0215D375F009B39B7 /* Deprecated.swift in Sources */,
-				C928640A228584EB00257182 /* ImageProgressive.swift in Sources */,
-				4B8351CF217084660081EED8 /* Runtime.swift in Sources */,
-				D13646772165A1A100A33652 /* Result.swift in Sources */,
-				D12AB6C3215D2BB50013BA68 /* RequestModifier.swift in Sources */,
-				4B8E291F216F40AA0095FAD1 /* AuthenticationChallengeResponsable.swift in Sources */,
-				D12AB6CB215D2BB50013BA68 /* ImageDownloader.swift in Sources */,
-				D12AB717215D2BB50013BA68 /* ImageCache.swift in Sources */,
-				D12AB6D3215D2BB50013BA68 /* ImagePrefetcher.swift in Sources */,
-				4B46CC67217449E000D90C4A /* Storage.swift in Sources */,
-				4B104810216F157000300C61 /* ImageDataProcessor.swift in Sources */,
-				D12AB6EB215D2BB50013BA68 /* GIFAnimatedImage.swift in Sources */,
-				D12AB6C7215D2BB50013BA68 /* Resource.swift in Sources */,
-				D12AB70B215D2BB50013BA68 /* KingfisherError.swift in Sources */,
-				D12AB727215D2BB50013BA68 /* Box.swift in Sources */,
-				4B46CC62217449C600D90C4A /* MemoryStorage.swift in Sources */,
-				D1A37BE6215D359F009B39B7 /* ImageFormat.swift in Sources */,
-				D12AB713215D2BB50013BA68 /* KingfisherOptionsInfo.swift in Sources */,
-				D1E56448219B16330057AAE3 /* ImageDataProvider.swift in Sources */,
-				D1A37BEB215D365A009B39B7 /* ExtensionHelpers.swift in Sources */,
-			);
-			runOnlyForDeploymentPostprocessing = 0;
-		};
->>>>>>> 02971d78
 		D1ED2D301AD2D09F00CFC3EB /* Sources */ = {
 			isa = PBXSourcesBuildPhase;
 			buildActionMask = 2147483647;
@@ -1141,7 +819,6 @@
 				C9286407228584EB00257182 /* ImageProgressive.swift in Sources */,
 				D12AB6DC215D2BB50013BA68 /* ImageProcessor.swift in Sources */,
 				D12AB6D4215D2BB50013BA68 /* Image.swift in Sources */,
-				B567067922E5C75E008A8979 /* NSTextAttachment+Kingfisher.swift in Sources */,
 				D12AB728215D2BB50013BA68 /* String+MD5.swift in Sources */,
 				4B8E2917216F3F7F0095FAD1 /* ImageDownloaderDelegate.swift in Sources */,
 				D12AB704215D2BB50013BA68 /* Kingfisher.swift in Sources */,
@@ -1156,6 +833,7 @@
 				D12AB6C8215D2BB50013BA68 /* ImageDownloader.swift in Sources */,
 				D11D9B72245FA6F700C5A0AE /* RetryStrategy.swift in Sources */,
 				D1A37BE3215D359F009B39B7 /* ImageFormat.swift in Sources */,
+				D12EB83C24DD8EFC00329EE1 /* NSTextAttachment+Kingfisher.swift in Sources */,
 				D12AB714215D2BB50013BA68 /* ImageCache.swift in Sources */,
 				D12AB6D0215D2BB50013BA68 /* ImagePrefetcher.swift in Sources */,
 				D12AB6F4215D2BB50013BA68 /* ImageView+Kingfisher.swift in Sources */,
