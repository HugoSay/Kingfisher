//
//  ImageCacheTests.swift
//  Kingfisher
//
//  Created by Wei Wang on 15/4/10.
//
//  Copyright (c) 2016 Wei Wang <onevcat@gmail.com>
//
//  Permission is hereby granted, free of charge, to any person obtaining a copy
//  of this software and associated documentation files (the "Software"), to deal
//  in the Software without restriction, including without limitation the rights
//  to use, copy, modify, merge, publish, distribute, sublicense, and/or sell
//  copies of the Software, and to permit persons to whom the Software is
//  furnished to do so, subject to the following conditions:
//
//  The above copyright notice and this permission notice shall be included in
//  all copies or substantial portions of the Software.
//
//  THE SOFTWARE IS PROVIDED "AS IS", WITHOUT WARRANTY OF ANY KIND, EXPRESS OR
//  IMPLIED, INCLUDING BUT NOT LIMITED TO THE WARRANTIES OF MERCHANTABILITY,
//  FITNESS FOR A PARTICULAR PURPOSE AND NONINFRINGEMENT. IN NO EVENT SHALL THE
//  AUTHORS OR COPYRIGHT HOLDERS BE LIABLE FOR ANY CLAIM, DAMAGES OR OTHER
//  LIABILITY, WHETHER IN AN ACTION OF CONTRACT, TORT OR OTHERWISE, ARISING FROM,
//  OUT OF OR IN CONNECTION WITH THE SOFTWARE OR THE USE OR OTHER DEALINGS IN
//  THE SOFTWARE.

import XCTest
@testable import Kingfisher

class ImageCacheTests: XCTestCase {

    var cache: ImageCache!
    var observer: NSObjectProtocol!
    private var cacheName = "com.onevcat.Kingfisher.ImageCache.test"
    
    override func setUp() {
        super.setUp()
        // Put setup code here. This method is called before the invocation of each test method in the class.
        let uuid = NSUUID().UUIDString
        cacheName = "test-\(uuid)"
        cache = ImageCache(name: cacheName)
    }
    
    override func tearDown() {
        // Put teardown code here. This method is called after the invocation of each test method in the class.
        super.tearDown()
        
        clearCaches([cache])
        cache = nil
        observer = nil
    }
    
    func testCustomCachePath() {
        let customPath = "/path/to/image/cache"
        let cache = ImageCache(name: "test", path: customPath)
        XCTAssertEqual(cache.diskCachePath, customPath + "/com.onevcat.Kingfisher.ImageCache.test", "Custom disk cache path set correctly")
    }
    
    func testMaxCachePeriodInSecond() {
        cache.maxCachePeriodInSecond = 1
        XCTAssert(cache.maxCachePeriodInSecond == 1, "maxCachePeriodInSecond should be able to be set.")
    }
    
    func testMaxMemorySize() {
        cache.maxMemoryCost = 1
        XCTAssert(cache.maxMemoryCost == 1, "maxMemoryCost should be able to be set.")
    }
    
    func testMaxDiskCacheSize() {
        cache.maxDiskCacheSize = 1
        XCTAssert(cache.maxDiskCacheSize == 1, "maxDiskCacheSize should be able to be set.")
    }
    
    func testClearDiskCache() {
        
        let expectation = expectationWithDescription("wait for clearing disk cache")
        let key = testKeys[0]
        
        cache.storeImage(testImage, originalData: testImageData, forKey: key, toDisk: true) { () -> () in
            self.cache.clearMemoryCache()
            let cacheResult = self.cache.isImageCachedForKey(key)
            XCTAssertTrue(cacheResult.cached, "Should be cached")
            XCTAssert(cacheResult.cacheType == .Disk, "Should be cached in disk")
        
            self.cache.clearDiskCacheWithCompletionHandler { () -> () in
                let cacheResult = self.cache.isImageCachedForKey(key)
                XCTAssertFalse(cacheResult.cached, "Should be not cached")
                expectation.fulfill()
            }
        }
        waitForExpectationsWithTimeout(10, handler:nil)
    }
    
    func testClearMemoryCache() {
        let expectation = expectationWithDescription("wait for retrieving image")
        
        cache.storeImage(testImage, originalData: testImageData, forKey: testKeys[0], toDisk: true) { () -> () in
            self.cache.clearMemoryCache()
            self.cache.retrieveImageForKey(testKeys[0], options: nil, completionHandler: { (image, type) -> () in
                XCTAssert(image != nil && type == .Disk, "Should be cached in disk. But \(type)")

                expectation.fulfill()
            })
        }
        
        waitForExpectationsWithTimeout(5, handler: nil)
    }
    
    func testNoImageFound() {
        let expectation = expectationWithDescription("wait for retrieving image")
        
        cache.clearDiskCacheWithCompletionHandler { () -> () in
            self.cache.retrieveImageForKey(testKeys[0], options: nil, completionHandler: { (image, type) -> () in
                XCTAssert(image == nil, "Should not be cached in memory yet")
                expectation.fulfill()
            })
            return
        }
        
        waitForExpectationsWithTimeout(5, handler: nil)
    }
    
    func testStoreImageInMemory() {
        let expectation = expectationWithDescription("wait for retrieving image")
        
        cache.storeImage(testImage, forKey: testKeys[0], toDisk: false) { () -> () in
            self.cache.retrieveImageForKey(testKeys[0], options: nil, completionHandler: { (image, type) -> () in
                XCTAssert(image != nil && type == .Memory, "Should be cached in memory.")
                expectation.fulfill()
            })
            return
        }
        
        waitForExpectationsWithTimeout(5, handler: nil)
    }
    
    func testStoreMultipleImages() {
        let expectation = expectationWithDescription("wait for writing image")
        
        storeMultipleImages { () -> () in
            let diskCachePath = self.cache.diskCachePath
            let files: [AnyObject]?
            do {
                files = try NSFileManager.defaultManager().contentsOfDirectoryAtPath(diskCachePath)
            } catch _ {
                files = nil
            }
            XCTAssert(files?.count == 4, "All test images should be at locaitons. Expected 4, actually \(files?.count)")
            
            expectation.fulfill()
        }
        
        waitForExpectationsWithTimeout(5, handler: nil)
    }
<<<<<<< HEAD
    
    func testCachedFileExists() {
        let expectation = expectationWithDescription("cache does contain image")
        
        let URLString = testKeys[0]
        let URL = NSURL(string: URLString)!
        
        let exists = cache.cachedImageExistsforURL(URL)
        XCTAssertFalse(exists)
        
        cache.retrieveImageForKey(URLString, options: nil, completionHandler: { (image, type) -> () in
            XCTAssertNil(image, "Should not be cached yet")
            XCTAssertEqual(type, nil)

            self.cache.storeImage(testImage, forKey: URLString, toDisk: true) { () -> () in
                self.cache.retrieveImageForKey(URLString, options: nil, completionHandler: { (image, type) -> () in
                    XCTAssertNotNil(image, "Should be cached (memory or disk)")
                    XCTAssertEqual(type, CacheType.Memory)

                    let exists = self.cache.cachedImageExistsforURL(URL)
                    XCTAssertTrue(exists, "Image should exist in the cache (memory or disk)")

                    self.cache.clearMemoryCache()
                    self.cache.retrieveImageForKey(URLString, options: nil, completionHandler: { (image, type) -> () in
                        XCTAssertNotNil(image, "Should be cached (disk)")
                        XCTAssertEqual(type, CacheType.Disk)
                        
                        let exists = self.cache.cachedImageExistsforURL(URL)
                        XCTAssertTrue(exists, "Image should exist in the cache (disk)")
                        
                        expectation.fulfill()
                    })
                })
            }
        })
        
        waitForExpectationsWithTimeout(5, handler: nil)
    }
    
    func testCachedFileDoesNotExist() {
        let URLString = testKeys[0]
        let URL = NSURL(string: URLString)!
        
        let exists = cache.cachedImageExistsforURL(URL)
        XCTAssertFalse(exists)
=======

    func testCachedImageIsFetchedSyncronouslyFromTheMemoryCache() {
        cache.storeImage(testImage, forKey: testKeys[0], toDisk: false) { () -> () in
            // do nothing
        }

        var foundImage: Image?

        cache.retrieveImageForKey(testKeys[0], options: [.BackgroundDecode]) { (image, type) -> () in
            foundImage = image
        }

        XCTAssertEqual(testImage, foundImage, "should have found the image immediately")
>>>>>>> e174d464
    }

    func testIsImageCachedForKey() {
        let expectation = self.expectationWithDescription("wait for caching image")
        
        XCTAssert(self.cache.isImageCachedForKey(testKeys[0]).cached == false, "This image should not be cached yet.")
        self.cache.storeImage(testImage, originalData: testImageData, forKey: testKeys[0], toDisk: true) { () -> () in
            XCTAssert(self.cache.isImageCachedForKey(testKeys[0]).cached == true, "This image should be already cached.")
            expectation.fulfill()
        }

        self.waitForExpectationsWithTimeout(5, handler: nil)
    }
    
    func testRetrievingImagePerformance() {

        let expectation = self.expectationWithDescription("wait for retrieving image")
        self.cache.storeImage(testImage, originalData: testImageData, forKey: testKeys[0], toDisk: true) { () -> () in
            self.measureBlock({ () -> Void in
                for _ in 1 ..< 1000 {
                    self.cache.retrieveImageInDiskCacheForKey(testKeys[0])
                }
            })
            expectation.fulfill()
        }
        
        self.waitForExpectationsWithTimeout(20, handler: nil)
    }
    
    func testCleanDiskCacheNotification() {
        let expectation = expectationWithDescription("wait for retrieving image")
        
        cache.storeImage(testImage, originalData: testImageData, forKey: testKeys[0], toDisk: true) { () -> () in

            self.observer = NSNotificationCenter.defaultCenter().addObserverForName(KingfisherDidCleanDiskCacheNotification, object: self.cache, queue: NSOperationQueue.mainQueue(), usingBlock: { (noti) -> Void in

                XCTAssert(noti.object === self.cache, "The object of notification should be the cache object.")
                
                guard let hashes = noti.userInfo?[KingfisherDiskCacheCleanedHashKey] as? [String] else {
                    XCTFail("The clean disk cache notification should contains Strings in key 'KingfisherDiskCacheCleanedHashKey'")
                    expectation.fulfill()
                    return
                }
                
                XCTAssertEqual(1, hashes.count, "There should be one and only one file cleaned")
                XCTAssertEqual(hashes.first!, self.cache.hashForKey(testKeys[0]), "The cleaned file should be the stored one.")
                
                NSNotificationCenter.defaultCenter().removeObserver(self.observer)
                expectation.fulfill()
            })
            
            self.cache.maxCachePeriodInSecond = 0
            self.cache.cleanExpiredDiskCache()
        }
        
        waitForExpectationsWithTimeout(5, handler: nil)
    }

    // MARK: - Helper
    func storeMultipleImages(completionHandler:()->()) {
        
        let group = dispatch_group_create()
        
        dispatch_group_enter(group)
        cache.storeImage(testImage, originalData: testImageData, forKey: testKeys[0], toDisk: true) { () -> () in
            dispatch_group_leave(group)
        }
        dispatch_group_enter(group)
        cache.storeImage(testImage, originalData: testImageData, forKey: testKeys[1], toDisk: true) { () -> () in
            dispatch_group_leave(group)
        }
        dispatch_group_enter(group)
        cache.storeImage(testImage, originalData: testImageData, forKey: testKeys[2], toDisk: true) { () -> () in
            dispatch_group_leave(group)
        }
        dispatch_group_enter(group)
        cache.storeImage(testImage, originalData: testImageData, forKey: testKeys[3], toDisk: true) { () -> () in
            dispatch_group_leave(group)
        }
        
        dispatch_group_notify(group, dispatch_get_main_queue()) {
            completionHandler()
        }
    }
}<|MERGE_RESOLUTION|>--- conflicted
+++ resolved
@@ -152,7 +152,6 @@
         
         waitForExpectationsWithTimeout(5, handler: nil)
     }
-<<<<<<< HEAD
     
     func testCachedFileExists() {
         let expectation = expectationWithDescription("cache does contain image")
@@ -198,7 +197,7 @@
         
         let exists = cache.cachedImageExistsforURL(URL)
         XCTAssertFalse(exists)
-=======
+    }
 
     func testCachedImageIsFetchedSyncronouslyFromTheMemoryCache() {
         cache.storeImage(testImage, forKey: testKeys[0], toDisk: false) { () -> () in
@@ -212,7 +211,6 @@
         }
 
         XCTAssertEqual(testImage, foundImage, "should have found the image immediately")
->>>>>>> e174d464
     }
 
     func testIsImageCachedForKey() {
