--- conflicted
+++ resolved
@@ -40,11 +40,7 @@
     
     - parameter resource: Resource object contains information such as `cacheKey` and `downloadURL`.
     
-<<<<<<< HEAD
-    - returns: A task represents the retriving process.
-=======
-    :returns: A task represents the retrieving process.
->>>>>>> 04caeea5
+    - returns: A task represents the retrieving process.
     */
     public func kf_setImageWithResource(resource: Resource) -> RetrieveImageTask
     {
@@ -60,11 +56,7 @@
     
     - parameter URL: The URL of image.
     
-<<<<<<< HEAD
-    - returns: A task represents the retriving process.
-=======
-    :returns: A task represents the retrieving process.
->>>>>>> 04caeea5
+    - returns: A task represents the retrieving process.
     */
     public func kf_setImageWithURL(URL: NSURL) -> RetrieveImageTask
     {
@@ -77,11 +69,7 @@
     - parameter resource:         Resource object contains information such as `cacheKey` and `downloadURL`.
     - parameter placeholderImage: A placeholder image when retrieving the image at URL.
     
-<<<<<<< HEAD
-    - returns: A task represents the retriving process.
-=======
-    :returns: A task represents the retrieving process.
->>>>>>> 04caeea5
+    - returns: A task represents the retrieving process.
     */
     public func kf_setImageWithResource(resource: Resource,
                                 placeholderImage: UIImage?) -> RetrieveImageTask
@@ -95,11 +83,7 @@
     - parameter URL:              The URL of image.
     - parameter placeholderImage: A placeholder image when retrieving the image at URL.
     
-<<<<<<< HEAD
-    - returns: A task represents the retriving process.
-=======
-    :returns: A task represents the retrieving process.
->>>>>>> 04caeea5
+    - returns: A task represents the retrieving process.
     */
     public func kf_setImageWithURL(URL: NSURL,
                       placeholderImage: UIImage?) -> RetrieveImageTask
@@ -114,11 +98,7 @@
     - parameter placeholderImage: A placeholder image when retrieving the image at URL.
     - parameter optionsInfo:      A dictionary could control some behaviors. See `KingfisherOptionsInfo` for more.
     
-<<<<<<< HEAD
-    - returns: A task represents the retriving process.
-=======
-    :returns: A task represents the retrieving process.
->>>>>>> 04caeea5
+    - returns: A task represents the retrieving process.
     */
     public func kf_setImageWithResource(resource: Resource,
                                 placeholderImage: UIImage?,
@@ -134,11 +114,7 @@
     - parameter placeholderImage: A placeholder image when retrieving the image at URL.
     - parameter optionsInfo:      A dictionary could control some behaviors. See `KingfisherOptionsInfo` for more.
     
-<<<<<<< HEAD
-    - returns: A task represents the retriving process.
-=======
-    :returns: A task represents the retrieving process.
->>>>>>> 04caeea5
+    - returns: A task represents the retrieving process.
     */
     public func kf_setImageWithURL(URL: NSURL,
                       placeholderImage: UIImage?,
@@ -155,11 +131,7 @@
     - parameter optionsInfo:       A dictionary could control some behaviors. See `KingfisherOptionsInfo` for more.
     - parameter completionHandler: Called when the image retrieved and set.
     
-<<<<<<< HEAD
-    - returns: A task represents the retriving process.
-=======
-    :returns: A task represents the retrieving process.
->>>>>>> 04caeea5
+    - returns: A task represents the retrieving process.
     */
     public func kf_setImageWithResource(resource: Resource,
                                 placeholderImage: UIImage?,
@@ -177,11 +149,7 @@
     - parameter optionsInfo:       A dictionary could control some behaviors. See `KingfisherOptionsInfo` for more.
     - parameter completionHandler: Called when the image retrieved and set.
     
-<<<<<<< HEAD
-    - returns: A task represents the retriving process.
-=======
-    :returns: A task represents the retrieving process.
->>>>>>> 04caeea5
+    - returns: A task represents the retrieving process.
     */
     public func kf_setImageWithURL(URL: NSURL,
                       placeholderImage: UIImage?,
@@ -200,11 +168,7 @@
     - parameter progressBlock:     Called when the image downloading progress gets updated.
     - parameter completionHandler: Called when the image retrieved and set.
     
-<<<<<<< HEAD
-    - returns: A task represents the retriving process.
-=======
-    :returns: A task represents the retrieving process.
->>>>>>> 04caeea5
+    - returns: A task represents the retrieving process.
     */
     public func kf_setImageWithResource(resource: Resource,
                                 placeholderImage: UIImage?,
@@ -253,11 +217,7 @@
     - parameter progressBlock:     Called when the image downloading progress gets updated.
     - parameter completionHandler: Called when the image retrieved and set.
     
-<<<<<<< HEAD
-    - returns: A task represents the retriving process.
-=======
-    :returns: A task represents the retrieving process.
->>>>>>> 04caeea5
+    - returns: A task represents the retrieving process.
     */
     
     public func kf_setImageWithURL(URL: NSURL,
